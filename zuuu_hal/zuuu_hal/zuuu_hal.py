"""
Zuuu's Hardware Abstraction Layer main node.
'Hardware' here means the three wheel controllers, the battery and the LIDAR.
The responsibility of the node is to read the sensors, handle common calculations 
(filtering, odometry, inverse kinematics) and expose control interfaces.

See params.yaml for the list of ROS parameters.
"""

import copy
import math
import threading
import time
import traceback
from typing import List, Optional, Tuple

import numpy as np
import rclpy
import rclpy.logging
import tf_transformations
from cv_bridge import CvBridge
from geometry_msgs.msg import TransformStamped, Twist
from nav_msgs.msg import Odometry
from pollen_msgs.msg import MobileBaseState
<<<<<<< HEAD
=======
from pyvesc.VESC import MultiVESC
>>>>>>> 34a76e32
from rcl_interfaces.msg import SetParametersResult
from rclpy.callback_groups import (CallbackGroup,
                                   MutuallyExclusiveCallbackGroup,
                                   ReentrantCallbackGroup)
from rclpy.constants import S_TO_NS
from rclpy.executors import MultiThreadedExecutor
from rclpy.node import Node
from rclpy.parameter import Parameter
from rclpy.qos import QoSProfile, ReliabilityPolicy
from reachy_config import ReachyConfig
from sensor_msgs.msg import Image, LaserScan
<<<<<<< HEAD
from std_msgs.msg import Float32
from tf2_ros import TransformBroadcaster

from zuuu_hal.kinematics import (dk_vel, ik_vel, pwm_to_wheel_rot_speed,
                                 wheel_rot_speed_to_pwm)
from zuuu_hal.lidar_safety import LidarSafety
from zuuu_hal.mobile_base import MobileBase
from zuuu_hal.utils import PID, ZuuuControlModes, ZuuuModes, angle_diff, sign
from zuuu_hal.zuuu_goto_action_server import ZuuuGotoActionServer
from zuuu_interfaces.srv import (DistanceToGoal, GetBatteryVoltage,
                                 GetOdometry, GetZuuuMode, GetZuuuSafety,
                                 ResetOdometry, SetSpeed, SetZuuuMode,
                                 SetZuuuSafety)
=======
from std_msgs.msg import Float32, Float32MultiArray
from tf2_ros import TransformBroadcaster
from zuuu_hal.lidar_safety import LidarSafety
from zuuu_hal.utils import PID, angle_diff, sign
from zuuu_interfaces.srv import (
    DistanceToGoal,
    GetBatteryVoltage,
    GetOdometry,
    GetZuuuMode,
    GetZuuuSafety,
    GoToXYTheta,
    IsGoToFinished,
    ResetOdometry,
    SetSpeed,
    SetZuuuMode,
    SetZuuuSafety,
)


class ZuuuModes(Enum):
    """
    Zuuu drive modes
    CMD_VEL = The commands read on the topic /cmd_vel are applied after smoothing
    BRAKE =  Sets the PWMs to 0 effectively braking the base
    FREE_WHEEL =  Sets the current control to 0, coast mode
    SPEED =  Mode used by the set_speed service to do speed control over arbitrary duration
    GOTO =  Mode used by the go_to_xytheta service to do position control in odom frame
    EMERGENCY_STOP =  Calls the emergency_shutdown method
    """

    CMD_VEL = 1
    BRAKE = 2
    FREE_WHEEL = 3
    SPEED = 4
    GOTO = 5
    EMERGENCY_STOP = 6
    CMD_GOTO = 7


class ZuuuControlModes(Enum):
    """
    Zuuu control modes
    OPEN_LOOP = The HAL will send PWM commands to the controllers.
    PID = The HAL will send speed commands to the controllers, the control is made by the low level PIDs
    """

    OPEN_LOOP = 1
    PID = 2


class MobileBase:
    """Mobile base representation and the interface with low level controllers"""

    def __init__(
        self,
        serial_port: str = "/dev/vesc_wheels",
        left_wheel_id: int = 24,
        right_wheel_id: int = 72,
        back_wheel_id: int = 116,
    ) -> None:
        params = [
            {"can_id": left_wheel_id, "has_sensor": True, "start_heartbeat": True},
            {"can_id": right_wheel_id, "has_sensor": True, "start_heartbeat": True},
            {"can_id": back_wheel_id, "has_sensor": True, "start_heartbeat": True},
        ]
        self._multi_vesc = MultiVESC(serial_port=serial_port, vescs_params=params)

        self.left_wheel, self.right_wheel, self.back_wheel = (
            self._multi_vesc.controllers
        )
        (
            self.left_wheel_measurements,
            self.right_wheel_measurements,
            self.back_wheel_measurements,
        ) = (None, None, None)
        self.left_wheel_nones, self.right_wheel_nones, self.back_wheel_nones = 0, 0, 0
        self.wheel_radius = 0.21 / 2.0
        self.wheel_to_center = 0.19588  # 0.188
        self.half_poles = 15.0
        self.left_wheel_rpm, self.right_wheel_rpm, self.back_wheel_rpm = 0, 0, 0
        self.left_wheel_avg_rpm, self.right_wheel_avg_rpm, self.back_wheel_avg_rpm = (
            0,
            0,
            0,
        )
        (
            self.left_wheel_rpm_deque,
            self.right_wheel_rpm_deque,
            self.back_wheel_rpm_deque,
        ) = (
            deque([], 10),
            deque([], 10),
            deque([], 10),
        )
        # These values might be a tad too safe, however the battery should be almost empty when the cells are
        # on average at 3.3V so there is little to win to go below this. Still tunable if needed.
        # The current battery has a BMS that shuts down the battery at 20V +-1V. So that would be 2.86V +-0.14V.
        self.battery_cell_warn_voltage = 3.5
        self.battery_cell_min_voltage = 3.3
        self.battery_nb_cells = 7
        self.battery_check_period = 60

    def read_all_measurements(self) -> None:
        """Reads all the measurements for the left, right and back wheels"""
        self.left_wheel_measurements = self.left_wheel.get_measurements()
        self.right_wheel_measurements = self.right_wheel.get_measurements()
        self.back_wheel_measurements = self.back_wheel.get_measurements()

    def deque_to_avg(self, deque: deque) -> float:
        """Returns the average of the values contained in deque"""
        sum = 0
        len = deque.maxlen
        for i in deque:
            sum += i
        return sum / float(len)
>>>>>>> 34a76e32


class ZuuuHAL(Node):
    """Zuuu's Hardware Abstraction Layer node."""

    def __init__(self, shared_callback_group: CallbackGroup) -> None:
        """
        Node initialization.
        ROS side: sets up timers, callbacks, topics, services, and parameters.
        Low-level side: connects with the hardware and performs an initial sensor read.
        """
        super().__init__("zuuu_hal")
        self.get_logger().info("Starting zuuu_hal!")
<<<<<<< HEAD

        self.goto_action_server = ZuuuGotoActionServer(self, shared_callback_group)

        # Initialization steps split into helper methods.
        self._init_fake_hardware()
        self._init_version_and_omnibase()
        self.get_logger().info("Reading Zuuu's sensors once...")
        self.read_measurements()
        self._init_parameters()
        self._init_state_variables()
        self._init_pid_controllers()
        self._init_ros_communications()
        self._init_services()
        self._init_transform_broadcaster()
        self._init_misc_timers()

    # -------------------------------------------------------------------------
    # Private initialization helper methods.
    # -------------------------------------------------------------------------

    def _init_fake_hardware(self) -> None:
        self.declare_parameter("fake", False)
        self.declare_parameter("gazebo", False)

        self.fake_mode: bool = self.get_parameter("fake").value
        self.gazebo_mode: bool = self.get_parameter("gazebo").value
        self.fake_hardware: bool = self.gazebo_mode

        if self.fake_mode and not self.gazebo_mode:
            msg = "A mobile base is declared in the config but zuuu_hal does not support FAKE mode.\n"
            msg += "Please set the mobile_base parameter 'enable' to 'false' in the config file when using FAKE mode. Shutting down zuuu_hal."
            raise RuntimeError(msg)
        elif self.gazebo_mode:
            self.get_logger().info("Running zuuu_hal in fake hardware mode - GAZEBO")
        else:
            self.get_logger().info("Running zuuu_hal on physical hardware\n")

    def _init_version_and_omnibase(self) -> None:
        # Read version from configuration.
        reachy_config = ReachyConfig(no_print=True)
        self.zuuu_version: str = reachy_config.mobile_base["version_hard"]
=======

        self.declare_parameter("fake_hardware", False)
        self.fake_hardware = self.get_parameter("fake_hardware").value

        if self.fake_hardware:
            self.get_logger().error("Fake hardware mode is not implemented yet")
            exit()

        reachy_config = ReachyConfig()
        self.zuuu_version = reachy_config.config["reachy"]["config"]["mobile_base"][
            "version_hard"
        ]
>>>>>>> 34a76e32
        self.get_logger().info(f"zuuu version: {self.zuuu_version}")

        try:
            float_model = float(self.zuuu_version)
        except Exception:
<<<<<<< HEAD
            msg = "ZUUU version can't be processed, check that the 'zuuu_version' tag is present " "in the .reachy.yaml file"
=======
            msg = (
                "ZUUU version can't be processed, check that the 'zuuu_version' tag is "
                "present in the .reachy.yaml file"
            )
>>>>>>> 34a76e32
            self.get_logger().error(msg)
            self.get_logger().error(traceback.format_exc())
            raise RuntimeError(msg)

        if float_model < 1.0:
            self.omnibase = MobileBase(
<<<<<<< HEAD
                left_wheel_id=24, right_wheel_id=72, back_wheel_id=None, fake_hardware=self.fake_hardware
            )
        elif float_model < 1.2:
            self.omnibase = MobileBase(
                left_wheel_id=24, right_wheel_id=None, back_wheel_id=116, fake_hardware=self.fake_hardware
            )
        else:
            self.omnibase = MobileBase(
                left_wheel_id=None, right_wheel_id=72, back_wheel_id=116, fake_hardware=self.fake_hardware
            )
=======
                left_wheel_id=24, right_wheel_id=72, back_wheel_id=None
            )
        elif float_model < 1.2:
            self.omnibase = MobileBase(
                left_wheel_id=24, right_wheel_id=None, back_wheel_id=116
            )
        else:
            self.omnibase = MobileBase(
                left_wheel_id=None, right_wheel_id=72, back_wheel_id=116
            )

        self.get_logger().info("Reading Zuuu's sensors once...")
        self.read_measurements()
>>>>>>> 34a76e32

    def _init_parameters(self) -> None:
        # Declare parameters.
        self.declare_parameters(
            namespace="",
            parameters=[
                ("laser_upper_angle", 2.85),
                ("laser_lower_angle", -2.85),
                ("max_duty_cycle", 0.20),
                ("cmd_vel_timeout", 0.2),
                ("max_full_com_fails", 100),
                ("main_tick_period", 0.012),
                ("control_mode", "OPEN_LOOP"),
                ("max_accel_xy", 1.0),
                ("max_accel_theta", 1.0),
                ("max_speed_xy", 0.5),
                ("max_speed_theta", 2.0),
                ("xy_tol", 0.0),
                ("theta_tol", 0.0),
                ("smoothing_factor", 5.0),
                ("safety_distance", 0.70),
                ("critical_distance", 0.55),
                ("safety_on", True),
            ],
        )
        self.add_on_set_parameters_callback(self.parameters_callback)

        # Ensure required parameters are initialized.
        if self.get_parameter("max_duty_cycle").type_ is Parameter.Type.NOT_SET:
            self.get_logger().error(
                "Parameter 'max_duty_cycle' was not initialized. Check that the param file is provided (using the launch file is the way to go). Shutting down."
            )
            self.destroy_node()
        if self.get_parameter("smoothing_factor").type_ is Parameter.Type.NOT_SET:
            self.get_logger().error(
                "Parameter 'smoothing_factor' was not initialized. Check that the param file is provided (using the launch file is the way to go). Shutting down."
            )
            self.destroy_node()

<<<<<<< HEAD
        # Parameter initialization.
        self.laser_upper_angle: float = self.get_parameter("laser_upper_angle").get_parameter_value().double_value
        self.laser_lower_angle: float = self.get_parameter("laser_lower_angle").get_parameter_value().double_value
        self.max_duty_cycle: float = self.get_parameter("max_duty_cycle").get_parameter_value().double_value
        self.cmd_vel_timeout: float = self.get_parameter("cmd_vel_timeout").get_parameter_value().double_value
        self.max_full_com_fails: int = self.get_parameter("max_full_com_fails").get_parameter_value().integer_value
        self.main_tick_period: float = self.get_parameter("main_tick_period").get_parameter_value().double_value
=======
        # Parameters initialisation
        self.laser_upper_angle = (
            self.get_parameter("laser_upper_angle").get_parameter_value().double_value
        )  # math.pi
        self.laser_lower_angle = (
            self.get_parameter("laser_lower_angle").get_parameter_value().double_value
        )  # -math.pi
        self.max_duty_cyle = (
            self.get_parameter("max_duty_cyle").get_parameter_value().double_value
        )  # 0.3  # max is 1
        self.cmd_vel_timeout = (
            self.get_parameter("cmd_vel_timeout").get_parameter_value().double_value
        )  # 0.2
        self.max_full_com_fails = (
            self.get_parameter("max_full_com_fails").get_parameter_value().integer_value
        )  # 100
        self.main_tick_period = (
            self.get_parameter("main_tick_period").get_parameter_value().double_value
        )  # 0.012
>>>>>>> 34a76e32

        control_mode_param = self.get_parameter("control_mode")
        if control_mode_param.value in [m.name for m in ZuuuControlModes]:
            self.control_mode = ZuuuControlModes[control_mode_param.value]
        else:
            self.get_logger().error(
                f"Parameter 'control_mode' has an unknown value: '{control_mode_param.value}'. Shutting down."
            )
            self.destroy_node()

<<<<<<< HEAD
        self.max_accel_xy: float = self.get_parameter("max_accel_xy").get_parameter_value().double_value
        self.max_accel_theta: float = self.get_parameter("max_accel_theta").get_parameter_value().double_value
        self.max_speed_xy: float = self.get_parameter("max_speed_xy").get_parameter_value().double_value
        self.max_speed_theta: float = self.get_parameter("max_speed_theta").get_parameter_value().double_value
        self.xy_tol: float = self.get_parameter("xy_tol").get_parameter_value().double_value
        self.theta_tol: float = self.get_parameter("theta_tol").get_parameter_value().double_value
        self.smoothing_factor: float = self.get_parameter("smoothing_factor").get_parameter_value().double_value
        self.safety_distance: float = self.get_parameter("safety_distance").get_parameter_value().double_value
        self.critical_distance: float = self.get_parameter("critical_distance").get_parameter_value().double_value
        self.safety_on: bool = self.get_parameter("safety_on").get_parameter_value().bool_value

    def _init_state_variables(self) -> None:
        # Initialize state variables.
        self.cmd_vel: Optional[Twist] = None
        self.x_odom: float = 0.0
        self.y_odom: float = 0.0
        self.theta_odom: float = 0.0
        self.x_odom_gazebo: float = 0.0
        self.y_odom_gazebo: float = 0.0
        self.theta_odom_gazebo: float = 0.0
        self.x_odom_gazebo_old: float = 0.0
        self.y_odom_gazebo_old: float = 0.0
        self.theta_odom_gazebo_old: float = 0.0
        self.theta_zuuu_vs_gazebo: float = 0.0
        self.vx: float = 0.0
        self.vy: float = 0.0
        self.vtheta: float = 0.0
        self.vx_gazebo: float = 0.0
        self.vy_gazebo: float = 0.0
        self.vtheta_gazebo: float = 0.0
        self.x_vel_goal: float = 0.0
        self.y_vel_goal: float = 0.0
        self.theta_vel_goal: float = 0.0
        self.x_vel_goal_filtered: float = 0.0
        self.y_vel_goal_filtered: float = 0.0
        self.theta_vel_goal_filtered: float = 0.0
        self.x_goal: float = 0.0
        self.y_goal: float = 0.0
        self.theta_goal: float = 0.0
        self.calculated_wheel_speeds: List[float] = [0.0, 0.0, 0.0]
        self.reset_odom: bool = False
        self.battery_voltage: float = 25.0
        self.mode = ZuuuModes.CMD_GOTO  # or CMD_VEL as preferred
        self.speed_service_deadline: float = 0.0
        self.speed_service_on: bool = False
        self.lidar_mandatory: bool = False
        self.scan_is_read: bool = False
        self.scan_timeout: float = 0.5
        self.nb_control_ticks: int = 0
        self.stationary_on: bool = False
        self.already_shutdown: bool = False
        self.nb_full_com_fails: int = 0
=======
        self.max_accel_xy = (
            self.get_parameter("max_accel_xy").get_parameter_value().double_value
        )  # 1.0
        self.max_accel_theta = (
            self.get_parameter("max_accel_theta").get_parameter_value().double_value
        )  # 1.0
        self.max_speed_xy = (
            self.get_parameter("max_speed_xy").get_parameter_value().double_value
        )  # 0.5
        self.max_speed_theta = (
            self.get_parameter("max_speed_theta").get_parameter_value().double_value
        )  # 2.0
        self.xy_tol = (
            self.get_parameter("xy_tol").get_parameter_value().double_value
        )  # 0.2
        self.theta_tol = (
            self.get_parameter("theta_tol").get_parameter_value().double_value
        )  # 0.17
        self.smoothing_factor = (
            self.get_parameter("smoothing_factor").get_parameter_value().double_value
        )  # 100.0
        self.safety_distance = (
            self.get_parameter("safety_distance").get_parameter_value().double_value
        )

        self.critical_distance = (
            self.get_parameter("critical_distance").get_parameter_value().double_value
        )
>>>>>>> 34a76e32

        self.lidar_safety = LidarSafety(
            self.safety_distance,
            self.critical_distance,
            robot_collision_radius=0.5,
            speed_reduction_factor=1.0,
            logger=self.get_logger(),
            fake_hardware=self.fake_hardware,
        )
        self.cv_bridge = CvBridge()

<<<<<<< HEAD
    def _init_pid_controllers(self) -> None:
        """
        PID values tuned on Reachy 2 15/10/2024.
        The idea behind this tuning is that the proportional gain (P) is set quite high,
        as it's needed to overcome friction at low speeds.
        However, the maximum command is kept reasonable to limit the cruise speed.

        We also tested a full PID tuning (instead of just P), but the promise of "eliminating the steady-state error"
        does not work well with the small "steps" produced by the holonomic wheel.

        No over-shoot Ziegler Nichols:
        self.theta_pid = PID(p=3.2, i=14.2, d=0.475, max_command=4.0, max_i_contribution=1.0)
        """
        self.distance_pid_cmd_goto = PID(p=5.0, i=0.0, d=0.0, max_command=0.4, max_i_contribution=0.2)
        self.angle_pid_cmd_goto = PID(p=5.0, i=0.0, d=0.0, max_command=1.0, max_i_contribution=0.5)
        # TODO test IRL if this is a good idea. Not using it for now
        # self.slow_distance_pid_cmd_goto = PID(p=1.0, i=0.0, d=0.0, max_command=0.4, max_i_contribution=0.2)
        # self.slow_angle_pid_cmd_goto = PID(p=1.0, i=0.0, d=0.0, max_command=1.0, max_i_contribution=0.5)
=======
        # Values tunned on a Reachy 2 15/10/2024
        self.x_pid = PID(p=5.0, i=0.00, d=0.0, max_command=0.4, max_i_contribution=0.0)
        self.y_pid = PID(p=5.0, i=0.00, d=0.0, max_command=0.4, max_i_contribution=0.0)
        self.theta_pid = PID(
            p=5.0, i=0.0, d=0.00, max_command=1.0, max_i_contribution=1.0
        )

        # "No over-shoot Ziegler Nichols"
        # self.theta_pid = PID(p=3.2, i=14.2, d=0.475,
        #                      max_command=4.0, max_i_contribution=1.0)
>>>>>>> 34a76e32

        self.distance_pid = PID(p=5.0, i=0.0, d=0.0, max_command=0.4, max_i_contribution=0.2)
        self.angle_pid = PID(p=5.0, i=0.0, d=0.0, max_command=1.0, max_i_contribution=0.5)

        self.max_wheel_speed = pwm_to_wheel_rot_speed(self.max_duty_cycle)
        self.get_logger().info(
            f"The maximum PWM value is {self.max_duty_cycle * 100}% => maximum wheel speed is set to {self.max_wheel_speed:.2f} rad/s"
        )

    def _init_ros_communications(self) -> None:
        # Subscriptions.
        self.cmd_vel_sub = self.create_subscription(
            Twist,
            "cmd_vel",
            self.cmd_vel_callback,
            QoSProfile(depth=10, reliability=ReliabilityPolicy.BEST_EFFORT),
        )
        self.scan_sub = self.create_subscription(
            LaserScan,
            "/scan",
            self.scan_filter_callback,
            QoSProfile(depth=10, reliability=ReliabilityPolicy.BEST_EFFORT),
        )
        if self.fake_hardware:
            # In Gazebo mode subscribe to the odom topic published by the gazebo plugin.
            self.odom_sub = self.create_subscription(
                Odometry,
                "odom_gazebo",
                self.gazebo_odom_callback,
                QoSProfile(depth=10, reliability=ReliabilityPolicy.BEST_EFFORT),
            )
        self.scan_pub = self.create_publisher(LaserScan, "scan_filterd", 10)
        self.lidar_image_pub = self.create_publisher(Image, "lidar_image", 1)

        self.pub_back_wheel_rpm = self.create_publisher(Float32, "back_wheel_rpm", 2)
        self.pub_left_wheel_rpm = self.create_publisher(Float32, "left_wheel_rpm", 2)
        self.pub_right_wheel_rpm = self.create_publisher(Float32, "right_wheel_rpm", 2)
<<<<<<< HEAD
        self.pub_mobile_base_state = self.create_publisher(MobileBaseState, "mobile_base_state", 2)
=======

        # distance to goal publisher replacing the old service `DistanceToGoal`
        self.pub_mobile_base_state = self.create_publisher(
            MobileBaseState, "mobile_base_state", 2
        )

>>>>>>> 34a76e32
        self.pub_odom = self.create_publisher(Odometry, "odom", 2)
        self.pub_fake_vel = self.create_publisher(Twist, "cmd_vel_gazebo", 10)

<<<<<<< HEAD
    def _init_services(self) -> None:
        # Services.
        self.mode_service = self.create_service(SetZuuuMode, "SetZuuuMode", self.handle_zuuu_mode)
        self.get_mode_service = self.create_service(GetZuuuMode, "GetZuuuMode", self.handle_get_zuuu_mode)
        self.reset_odometry_service = self.create_service(ResetOdometry, "ResetOdometry", self.handle_reset_odometry)
        self.get_odometry_service = self.create_service(GetOdometry, "GetOdometry", self.handle_get_odometry)
        self.set_speed_service = self.create_service(SetSpeed, "SetSpeed", self.handle_set_speed)
        self.distance_to_goal = self.create_service(DistanceToGoal, "DistanceToGoal", self.handle_distance_to_goal)
        self.get_battery_voltage_service = self.create_service(
            GetBatteryVoltage, "GetBatteryVoltage", self.handle_get_battery_voltage
        )
        self.set_safety_service = self.create_service(SetZuuuSafety, "SetZuuuSafety", self.handle_zuuu_set_safety)
        self.get_safety_service = self.create_service(GetZuuuSafety, "GetZuuuSafety", self.handle_zuuu_get_safety)
=======
        self.mode_service = self.create_service(
            SetZuuuMode, "SetZuuuMode", self.handle_zuuu_mode
        )

        self.get_mode_service = self.create_service(
            GetZuuuMode, "GetZuuuMode", self.handle_get_zuuu_mode
        )

        self.reset_odometry_service = self.create_service(
            ResetOdometry, "ResetOdometry", self.handle_reset_odometry
        )

        self.get_odometry_service = self.create_service(
            GetOdometry, "GetOdometry", self.handle_get_odometry
        )

        self.set_speed_service = self.create_service(
            SetSpeed, "SetSpeed", self.handle_set_speed
        )

        # I chose not to make an action client. Could be changed if needed.
        self.go_to_service = self.create_service(
            GoToXYTheta, "GoToXYTheta", self.handle_go_to
        )

        self.is_go_to_finished = self.create_service(
            IsGoToFinished, "IsGoToFinished", self.handle_is_go_to_finished
        )

        self.distance_to_goal = self.create_service(
            DistanceToGoal, "DistanceToGoal", self.handle_distance_to_goal
        )

        self.get_battery_voltage_service = self.create_service(
            GetBatteryVoltage, "GetBatteryVoltage", self.handle_get_battery_voltage
        )

        self.set_safety_service = self.create_service(
            SetZuuuSafety, "SetZuuuSafety", self.handle_zuuu_set_safety
        )

        self.get_safety_service = self.create_service(
            GetZuuuSafety, "GetZuuuSafety", self.handle_zuuu_get_safety
        )
>>>>>>> 34a76e32

    def _init_transform_broadcaster(self) -> None:
        # Initialize transform broadcaster.
        self.br = TransformBroadcaster(self)
        self.old_measure_timestamp = self.get_clock().now()
        self.measure_timestamp = self.get_clock().now()

    def _init_misc_timers(self) -> None:
        # Miscellaneous timers and measurements.
        self.cmd_vel_t0 = time.time()
        self.scan_t0 = time.time()
        self.t0 = time.time()
        self.read_measurements()
        self.first_tick = True
        self.only_x = True
        self.theta_null = True
        self.joy_angle = 0.0
        self.joy_intensity = 0.0
        self.joy_rotation_on = False
        self.save_odom_checkpoint_xy()
        self.save_odom_checkpoint_theta()
        self.dir_p0 = [0.0, 0.0]
        self.dir_p1 = [1.0, 0.0]
        self.dir_angle = 0.0

        # Timers.
        self.create_timer(self.main_tick_period, self.main_tick)
        self.measurements_t = time.time()
        self.check_battery_callback()  # Check battery once at startup.
        self.create_timer(self.omnibase.battery_check_period, self.check_battery_callback)

    # -------------------------------------------------------------------------
    # Callbacks.
    # -------------------------------------------------------------------------

    def parameters_callback(self, params) -> SetParametersResult:
        """When a ROS parameter is changed, this method will be called to verify the change and accept/deny it."""
        success = False
        for param in params:
            if param.type_ in [Parameter.Type.DOUBLE, Parameter.Type.INTEGER]:
                if param.name == "laser_upper_angle":
                    self.laser_upper_angle = param.value
                    success = True
                elif param.name == "laser_lower_angle":
                    self.laser_lower_angle = param.value
                    success = True
                elif param.name == "max_duty_cycle":
                    if param.value >= 0.0 and param.value <= 1.0:
                        self.max_duty_cycle = param.value
                        success = True
                elif param.name == "cmd_vel_timeout":
                    if param.value >= 0.0:
                        self.cmd_vel_timeout = param.value
                        success = True
                elif param.name == "max_full_com_fails":
                    if param.value >= 0.0:
                        self.max_full_com_fails = param.value
                        success = True
                elif param.name == "main_tick_period":
                    if param.value >= 0.0:
                        self.main_tick_period = param.value
                        success = True
                elif param.name == "max_accel_xy":
                    if param.value >= 0.0:
                        self.max_accel_xy = param.value
                        success = True
                elif param.name == "max_accel_theta":
                    if param.value >= 0.0:
                        self.max_accel_theta = param.value
                        success = True
                elif param.name == "max_speed_xy":
                    if param.value >= 0.0:
                        self.max_speed_xy = param.value
                        success = True
                elif param.name == "max_speed_theta":
                    if param.value >= 0.0:
                        self.max_speed_theta = param.value
                        success = True
                elif param.name == "xy_tol":
                    if param.value >= 0.0:
                        self.xy_tol = param.value
                        success = True
                elif param.name == "theta_tol":
                    if param.value >= 0.0:
                        self.theta_tol = param.value
                        success = True
                elif param.name == "smoothing_factor":
                    if param.value >= 0.0:
                        self.smoothing_factor = param.value
                        success = True
                elif param.name == "safety_distance":
                    if param.value >= 0.0:
                        self.safety_distance = param.value
                        success = True
                elif param.name == "critical_distance":
                    if param.value >= 0.0:
                        self.critical_distance = param.value
                        success = True

            elif param.type_ is Parameter.Type.STRING:
                if param.name == "control_mode":
                    if param.value in [m.name for m in ZuuuControlModes]:
                        self.control_mode = ZuuuControlModes[param.value]
                        success = True
            elif param.type_ is Parameter.Type.BOOL:
                if param.name == "safety_on":
                    self.safety_on = param.value
                    success = True

        return SetParametersResult(successful=success)

<<<<<<< HEAD
    def cmd_vel_callback(self, msg: Twist) -> None:
        """Handles the callback on the /cmd_vel topic"""
        self.cmd_vel = msg
        self.cmd_vel_t0 = time.time()

    def scan_filter_callback(self, msg: LaserScan) -> None:
        """Callback method on the /scan topic. Handles the LIDAR filtering and safety calculations."""
        self.scan_is_read = True
        self.scan_t0 = time.time()
        # LIDAR angle filter managemnt
        # https://github.com/ros-perception/laser_filters was broken in ROS2 last time I checked
        # => Doing it manually
        filtered_scan = LaserScan()
        filtered_scan.header = copy.deepcopy(msg.header)
        filtered_scan.angle_min = msg.angle_min
        filtered_scan.angle_max = msg.angle_max
        filtered_scan.angle_increment = msg.angle_increment
        filtered_scan.time_increment = msg.time_increment
        filtered_scan.scan_time = msg.scan_time
        filtered_scan.range_min = msg.range_min
        filtered_scan.range_max = msg.range_max
        ranges = []
        intensities = []
        angle_min_offset = 0.0
        if self.fake_hardware:
            angle_min_offset = -math.pi
        for i, r in enumerate(msg.ranges):
            angle = msg.angle_min + angle_min_offset + i * msg.angle_increment
            if angle > self.laser_upper_angle or angle < self.laser_lower_angle:
                ranges.append(0.0)
                intensities.append(0.0)
            else:
                ranges.append(r)
                intensities.append(msg.intensities[i])

        filtered_scan.ranges = ranges
        filtered_scan.intensities = intensities
        self.scan_pub.publish(filtered_scan)

        # LIDAR safety management
        self.lidar_safety.clear_measures()
        if self.safety_on:
            self.lidar_safety.process_scan(filtered_scan)
        # Publishing the safety image
        lidar_img = self.lidar_safety.create_safety_img(filtered_scan)
        self.lidar_image_pub.publish(self.cv_bridge.cv2_to_imgmsg(lidar_img))

    def gazebo_odom_callback(self, msg: Odometry) -> None:
        """Callback method on the /odom topic used in Gazebo mode"""
        self.vx_gazebo = msg.twist.twist.linear.x
        self.vy_gazebo = msg.twist.twist.linear.y
        self.vtheta_gazebo = msg.twist.twist.angular.z

        # reading the odometry from the gazebo plugin
        self.x_odom_gazebo = msg.pose.pose.position.x
        self.y_odom_gazebo = msg.pose.pose.position.y
        q = msg.pose.pose.orientation
        _, _, self.theta_odom_gazebo = tf_transformations.euler_from_quaternion([q.x, q.y, q.z, q.w])

    def check_battery_callback(self, verbose: bool = False) -> None:
        """Checks that the battery readings are not too old and forces a read if need be.
        Checks that the battery voltages are safe and warns or stops the HAL accordingly.
        """
        if self.fake_hardware:
            return
        t = time.time()
        if verbose:
            self.print_all_measurements()
        if (t - self.measurements_t) > (self.omnibase.battery_check_period + 1):
            self.get_logger().warning("Zuuu's measurements are not made often enough. Reading now.")
            self.read_measurements()
        warn_voltage = self.omnibase.battery_nb_cells * self.omnibase.battery_cell_warn_voltage
        min_voltage = self.omnibase.battery_nb_cells * self.omnibase.battery_cell_min_voltage
        voltage = self.battery_voltage

        if min_voltage < voltage < warn_voltage:
            self.get_logger().warning(
                f"Battery voltage LOW ({voltage}V). Consider recharging. Warning threshold: {warn_voltage:.1f}V, stop threshold: {min_voltage:.1f}V"
            )
        elif voltage < min_voltage:
            msg = f"Battery voltage critically LOW ({voltage}V). Emergency shutdown! Warning threshold: {min_voltage:.1f}V, "
            self.emergency_shutdown(msg)

        else:
            self.get_logger().warning(f"Battery voltage OK ({voltage}V)")

    # -------------------------------------------------------------------------
    # Service methods.
    # -------------------------------------------------------------------------

    def handle_zuuu_mode(self, request: SetZuuuMode.Request, response: SetZuuuMode.Response) -> SetZuuuMode.Response:
=======
    def handle_zuuu_mode(
        self, request: SetZuuuMode.Request, response: SetZuuuMode.Response
    ) -> SetZuuuMode.Response:
>>>>>>> 34a76e32
        """Handle SetZuuuMode service request"""
        self.get_logger().info(f"Requested mode change to :'{request.mode}'")
        response.success = False

        if request.mode in [m.name for m in ZuuuModes]:
            if request.mode == ZuuuModes.SPEED.name:
<<<<<<< HEAD
                self.get_logger().info(f"'{request.mode}' should not be changed by hand, use the SetSpeed service instead")
            elif request.mode == ZuuuModes.GOTO.name:
                self.get_logger().info(
                    f"'{request.mode}' should not be changed by hand, use the ZuuuGotoActionServer action server instead"
=======
                self.get_logger().info(
                    "'{}' should not be changed by hand, use the SetSpeed service instead".format(
                        request.mode
                    )
                )
            elif request.mode == ZuuuModes.GOTO.name:
                self.get_logger().info(
                    "'{}' should not be changed by hand, use the GoToXYTheta service instead".format(
                        request.mode
                    )
>>>>>>> 34a76e32
                )
            else:
                # Changing the mode is a way to prematurely end an on going task requested through a service
                self.stop_ongoing_services()
                self.mode = ZuuuModes[request.mode]
                response.success = True
                self.get_logger().info("OK")

        return response

    def handle_get_zuuu_mode(
        self, request: GetZuuuMode.Request, response: GetZuuuMode.Response
    ) -> GetZuuuMode.Response:
        """Handle GetZuuuMode service request"""
        response.mode = self.mode.name
        return response

    def handle_reset_odometry(
        self, request: ResetOdometry.Request, response: ResetOdometry.Response
    ) -> ResetOdometry.Response:
        """Handle ResetOdometry service request"""
        # Resetting asynchronously to prevent race conditions.
        self.reset_odom = True
        self.get_logger().info("Requested to reset the odometry frame")
        response.success = True
        return response

    def handle_get_odometry(
        self, request: GetOdometry.Request, response: GetOdometry.Response
    ) -> GetOdometry.Response:
        response.x = self.x_odom
        response.y = self.y_odom
        response.theta = self.theta_odom
        response.vx = self.vx
        response.vy = self.vy
        response.vtheta = self.vtheta
        return response

    def handle_set_speed(
        self, request: SetSpeed.Request, response: SetSpeed.Response
    ) -> SetSpeed.Response:
        """Handle SetSpeed service request"""
        # This service automatically changes the zuuu mode
        self.mode = ZuuuModes.SPEED
        self.get_logger().info(
            f"Requested set_speed: duration={request.duration} x_vel='{request.x_vel}'m/s, y_vel='{request.y_vel}'m/s,"
            f"rot_vel='{request.rot_vel}'rad/s"
        )
        self.x_vel_goal = request.x_vel
        self.y_vel_goal = request.y_vel
        self.theta_vel_goal = request.rot_vel
        self.speed_service_deadline = time.time() + request.duration
        self.speed_service_on = True
        response.success = True
        return response

<<<<<<< HEAD
=======
    def handle_go_to(
        self, request: GoToXYTheta.Request, response: GoToXYTheta.Response
    ) -> GoToXYTheta.Response:
        """Handle GoToXYTheta service request"""
        # This service automatically changes the zuuu mode
        self.mode = ZuuuModes.GOTO
        self.get_logger().info(
            f"Requested go_to: x={request.x_goal}m, y={request.y_goal}m, theta={request.theta_goal}rad"
        )
        self.x_goal = request.x_goal
        self.y_goal = request.y_goal
        self.theta_goal = request.theta_goal
        self.goto_service_on = True
        self.x_pid.set_goal(self.x_goal)
        self.y_pid.set_goal(self.y_goal)
        self.theta_pid.set_goal(self.theta_goal)
        response.success = True
        return response

    def handle_is_go_to_finished(
        self, request: IsGoToFinished.Request, response: IsGoToFinished.Response
    ) -> IsGoToFinished.Response:
        """handle IsGoToFinished service request"""
        # Returns True if the goal position is reached
        response.success = self.goto_service_on
        return response

>>>>>>> 34a76e32
    def handle_distance_to_goal(
        self, request: DistanceToGoal.Request, response: DistanceToGoal.Response
    ) -> DistanceToGoal.Response:
        """Handle DistanceToGoal service resquest"""
        response.delta_x = self.x_goal - self.x_odom
        response.delta_y = self.y_goal - self.y_odom
        response.delta_theta = angle_diff(self.theta_goal, self.theta_odom)
        response.distance = math.sqrt(
            (self.x_goal - self.x_odom) ** 2 + (self.y_goal - self.y_odom) ** 2
        )
        return response

    def handle_get_battery_voltage(
        self, request: GetBatteryVoltage.Request, response: GetBatteryVoltage.Response
    ) -> GetBatteryVoltage.Response:
        """Handle GetBatteryVoltage service request"""
        response.voltage = self.battery_voltage
        return response

    def handle_zuuu_set_safety(
        self, request: SetZuuuSafety.Request, response: SetZuuuSafety.Response
    ) -> SetZuuuSafety.Response:
        """Handle SetZuuuSafety service request"""
        safety_on = request.safety_on
        state = "ON" if safety_on else "OFF"
        self.get_logger().info(f"Lidar safety is now {state}")
        self.safety_on = safety_on
        self.lidar_safety.safety_distance = request.safety_distance
        self.lidar_safety.critical_distance = request.critical_distance
        response.success = True
        return response

    def handle_zuuu_get_safety(
        self, request: GetZuuuSafety.Request, response: GetZuuuSafety.Response
    ) -> GetZuuuSafety.Response:
        """Handle GetZuuuSafety service request"""
        response.safety_on = self.safety_on
        response.safety_distance = self.lidar_safety.safety_distance
        response.critical_distance = self.lidar_safety.critical_distance
        response.obstacle_detection_status = self.lidar_safety.obstacle_detection_status
        return response

    # -------------------------------------------------------------------------
    # Publish methods.
    # -------------------------------------------------------------------------

    def publish_mobile_base_state(self) -> None:
        """Publishes the safety status in the `mobile_base_safety_status` topic"""
        msg = MobileBaseState()
        string_status = self.lidar_safety.obstacle_detection_status
        t = time.time()
        if (not self.scan_is_read) or ((t - self.scan_t0) > self.scan_timeout):
            # Too much time without a LIDAR scan
            string_status = "error"

        # string to float conversion using the mobile_base_lidar.proto file
        # [0: detection error, 1: no obstacle, 2: obstacle detected slowing down, 3: obstacle detected stopping]
        status = 0.0  # no object detected (DETECTION_ERROR)
        if string_status == "green":
            status = 1.0  # no object detected (NO_OBJECT_DETECTED)
        elif string_status == "orange":
            status = 2.0  # object detected but not critical (OBJECT_DETECTED_SLOWDOWN)
        elif string_status == "red":
            status = 3.0  # object detected and critical (OBJECT_DETECTED_STOP)

        msg.safety_on.data = self.safety_on
        # construct the Float32MultiArray message
        msg.mobile_base_safety_status.data = [
            self.lidar_safety.safety_distance,
            self.lidar_safety.critical_distance,
            status,
        ]

        msg.battery_voltage = Float32(data=self.battery_voltage)

        msg.zuuu_mode = self.mode.name
        msg.control_mode = self.control_mode.name

        self.pub_mobile_base_state.publish(msg)

<<<<<<< HEAD
=======
    def check_battery(self, verbose: bool = False) -> None:
        """Checks that the battery readings are not too old and forces a read if need be.
        Checks that the battery voltages are safe and warns or stops the HAL accordingly.
        """
        t = time.time()
        if verbose:
            self.print_all_measurements()
        if (t - self.measurements_t) > (self.omnibase.battery_check_period + 1):
            self.get_logger().warning(
                "Zuuu's measurements are not made often enough. Reading now."
            )
            self.read_measurements()
        warn_voltage = (
            self.omnibase.battery_nb_cells * self.omnibase.battery_cell_warn_voltage
        )
        min_voltage = (
            self.omnibase.battery_nb_cells * self.omnibase.battery_cell_min_voltage
        )
        voltage = self.battery_voltage

        if min_voltage < voltage < warn_voltage:
            self.get_logger().warning(
                "Battery voltage LOW ({}V). Consider recharging. Warning threshold: {:.1f}V, "
                "stop threshold: {:.1f}V".format(voltage, warn_voltage, min_voltage)
            )
        elif voltage < min_voltage:
            msg = "Battery voltage critically LOW ({}V). Emergency shutdown! Warning threshold: {:.1f}V, "
            "stop threshold: {:.1f}V".format(voltage, warn_voltage, min_voltage)
            self.get_logger().error(msg)
            self.emergency_shutdown()
            raise RuntimeError(msg)
        else:
            self.get_logger().warning("Battery voltage OK ({}V)".format(voltage))

    def emergency_shutdown(self) -> None:
        """Sets a PWM of 0V to the three wheel motors, equivalent to a brake."""
        self.omnibase.back_wheel.set_duty_cycle(0)
        self.omnibase.left_wheel.set_duty_cycle(0)
        self.omnibase.right_wheel.set_duty_cycle(0)
        self.get_logger().warn("Emergency shutdown!")
        time.sleep(0.1)

    def cmd_vel_callback(self, msg: Twist) -> None:
        """Handles the callback on the /cmd_vel topic"""
        self.cmd_vel = msg
        self.cmd_vel_t0 = time.time()

    def scan_filter_callback(self, msg: LaserScan) -> None:
        """Callback method on the /scan topic. Handles the LIDAR filtering and safety calculations."""
        self.scan_is_read = True
        self.scan_t0 = time.time()
        # LIDAR angle filter managemnt
        # Temporary fix since https://github.com/ros-perception/laser_filters doesn't work on Foxy at the moment
        filtered_scan = LaserScan()
        filtered_scan.header = copy.deepcopy(msg.header)
        filtered_scan.angle_min = msg.angle_min
        filtered_scan.angle_max = msg.angle_max
        filtered_scan.angle_increment = msg.angle_increment
        filtered_scan.time_increment = msg.time_increment
        filtered_scan.scan_time = msg.scan_time
        filtered_scan.range_min = msg.range_min
        filtered_scan.range_max = msg.range_max
        ranges = []
        intensities = []
        for i, r in enumerate(msg.ranges):
            angle = msg.angle_min + i * msg.angle_increment
            if angle > self.laser_upper_angle or angle < self.laser_lower_angle:
                ranges.append(0.0)
                intensities.append(0.0)
            else:
                ranges.append(r)
                intensities.append(msg.intensities[i])

        filtered_scan.ranges = ranges
        filtered_scan.intensities = intensities
        self.scan_pub.publish(filtered_scan)

        # LIDAR safety management
        self.lidar_safety.clear_measures()
        if self.safety_on:
            self.lidar_safety.process_scan(filtered_scan)
        # Publishing the safety image
        lidar_img = self.lidar_safety.create_safety_img(filtered_scan)
        self.lidar_image_pub.publish(self.cv_bridge.cv2_to_imgmsg(lidar_img))

    def wheel_rot_speed_to_pwm_no_friction(self, rot: float) -> float:
        """Uses a simple linear model to map the expected rotational speed of the wheel to a constant PWM
        (based on measures made on a full Reachy Mobile)
        """
        return rot / 22.7

    def wheel_rot_speed_to_pwm(self, rot: float) -> float:
        """Uses a simple affine model to map the expected rotational speed of the wheel to a constant PWM
        (based on measures made on a full Reachy Mobile)
        """
        # Creating an arteficial null zone to avoid undesired behaviours for very small rot speeds
        epsilon = 0.02
        if rot > epsilon:
            pwm = 0.0418 * rot + 0.0126
        elif rot < -epsilon:
            pwm = 0.0418 * rot - 0.0126
        else:
            pwm = 0.0

        return pwm

    def pwm_to_wheel_rot_speed(self, pwm: float) -> float:
        """Uses a simple affine model to map a pwm to the expected rotational speed of the wheel
        (based on measures made on a full Reachy Mobile)
        """
        # Creating an arteficial null zone to avoid undesired behaviours for very small rot speeds
        if abs(pwm) < 0.0126:
            rot = 0.0
        else:
            rot = sign(pwm) * (abs(pwm) - 0.0126) / 0.0418

        return rot

    def ik_vel_to_pwm(self, x_vel: float, y_vel: float, rot_vel: float) -> List[float]:
        """Takes 2 linear speeds and 1 rot speed (robot's egocentric frame)
        and outputs the PWM to apply to each of the 3 motors in an omni setup

        Args:
            x (float): x speed (m/s). Positive "in front" of the robot.
            y (float): y speed (m/s). Positive "to the left" of the robot.
            rot (float): rotational speed (rad/s). Positive counter-clock wise.

        """
        rot_vels = self.ik_vel(x_vel, y_vel, rot_vel)
        return [self.wheel_rot_speed_to_pwm(rot_vel) for rot_vel in rot_vels]

    def ik_vel_old(self, x: float, y: float, rot: float) -> List[float]:
        """Takes 2 linear speeds and 1 rot speed (robot's egocentric frame)
        and outputs the PWM to apply to each of the 3 motors in an omni setup

        Args:
            x (float): x speed (between -1 and 1). Positive "in front" of the robot.
            y (float): y speed (between -1 and 1). Positive "to the left" of the robot.
            rot (float): rotational speed (between -1 and 1). Positive counter-clock wise.
        """
        cycle_back = -y + rot
        cycle_right = (
            (-y * np.cos(120 * np.pi / 180)) + (x * np.sin(120 * np.pi / 180)) + rot
        )
        cycle_left = (
            (-y * np.cos(240 * np.pi / 180)) + (x * np.sin(240 * np.pi / 180)) + rot
        )

        return [cycle_back, cycle_right, cycle_left]

    # Interesting stuff can be found in Modern Robotics' chapters:
    # 13.2 Omnidirectional Wheeled Mobile Robots
    # 13.4 Odometry
    # /!\ Our robot frame is different. Matching between their names (left) and ours (right):
    # xb=y, yb=-x, theta=-theta, u1=uB, u2=uL, u3=uR
    def ik_vel(self, x_vel: float, y_vel: float, rot_vel: float) -> List[float]:
        """Takes 2 linear speeds and 1 rot speed (robot's egocentric frame) and outputs the rotational speed (rad/s)
        of each of the 3 motors in an omni setup

        Args:
            x (float): x speed (m/s). Positive "in front" of the robot.
            y (float): y speed (m/s). Positive "to the left" of the robot.
            rot (float): rotational speed (rad/s). Positive counter-clock wise.
        """

        wheel_rot_speed_back = (1 / self.omnibase.wheel_radius) * (
            self.omnibase.wheel_to_center * rot_vel - y_vel
        )
        wheel_rot_speed_right = (1 / self.omnibase.wheel_radius) * (
            self.omnibase.wheel_to_center * rot_vel
            + y_vel / 2.0
            + math.sin(math.pi / 3) * x_vel
        )
        wheel_rot_speed_left = (1 / self.omnibase.wheel_radius) * (
            self.omnibase.wheel_to_center * rot_vel
            + math.sin(math.pi / 3) * y_vel / 2
            - math.sin(math.pi / 3) * x_vel
        )

        return [wheel_rot_speed_back, wheel_rot_speed_right, wheel_rot_speed_left]

    def dk_vel(self, rot_l: float, rot_r: float, rot_b: float) -> float:
        """Takes the 3 rotational speeds (in rpm) of the 3 wheels and outputs the x linear speed (m/s),
        y linear speed (m/s) and rotational speed (rad/s) in the robot egocentric frame

        Args:
            rot_l (float): rpm speed of the left wheel
            rot_r (float): rpm speed of the right wheel
            rot_b (float): rpm speed of the back wheel
        """
        # rpm to rad/s then m/s
        speed_l = (2 * math.pi * rot_l / 60) * self.omnibase.wheel_radius
        speed_r = (2 * math.pi * rot_r / 60) * self.omnibase.wheel_radius
        speed_b = (2 * math.pi * rot_b / 60) * self.omnibase.wheel_radius

        x_vel = -speed_l * (1 / (2 * math.sin(math.pi / 3))) + speed_r * (
            1 / (2 * math.sin(math.pi / 3))
        )
        y_vel = -speed_b * 2 / 3.0 + speed_l * 1 / 3.0 + speed_r * 1 / 3.0
        theta_vel = (speed_l + speed_r + speed_b) / (3 * self.omnibase.wheel_to_center)

        return [x_vel, y_vel, theta_vel]

    def filter_speed_goals(self):
        """Applies a smoothing filter on x_vel_goal, y_vel_goal and theta_vel_goal"""
        self.x_vel_goal_filtered = (
            self.x_vel_goal + self.smoothing_factor * self.x_vel_goal_filtered
        ) / (1 + self.smoothing_factor)
        self.y_vel_goal_filtered = (
            self.y_vel_goal + self.smoothing_factor * self.y_vel_goal_filtered
        ) / (1 + self.smoothing_factor)
        self.theta_vel_goal_filtered = (
            self.theta_vel_goal + self.smoothing_factor * self.theta_vel_goal_filtered
        ) / (1 + self.smoothing_factor)

        (
            self.x_vel_goal_filtered,
            self.y_vel_goal_filtered,
            self.theta_vel_goal_filtered,
        ) = self.lidar_safety.safety_check_speed_command(
            self.x_vel_goal_filtered,
            self.y_vel_goal_filtered,
            self.theta_vel_goal_filtered,
        )

    def format_measurements(self, measurements) -> str:
        """Text formatting for the low level controller measurements"""
        if measurements is None:
            return "None"
        to_print = ""
        to_print += "temp_fet:{}\n".format(measurements.temp_fet)
        to_print += "temp_motor:{}\n".format(measurements.temp_motor)
        to_print += "avg_motor_current:{}\n".format(measurements.avg_motor_current)
        to_print += "avg_input_current:{}\n".format(measurements.avg_input_current)
        to_print += "avg_id:{}\n".format(measurements.avg_id)
        to_print += "avg_iq:{}\n".format(measurements.avg_iq)
        to_print += "duty_cycle_now:{}\n".format(measurements.duty_cycle_now)
        to_print += "rpm:{}\n".format(measurements.rpm)
        to_print += "v_in:{}\n".format(measurements.v_in)
        to_print += "amp_hours:{}\n".format(measurements.amp_hours)
        to_print += "amp_hours_charged:{}\n".format(measurements.amp_hours_charged)
        to_print += "watt_hours:{}\n".format(measurements.watt_hours)
        to_print += "watt_hours_charged:{}\n".format(measurements.watt_hours_charged)
        to_print += "tachometer:{}\n".format(measurements.tachometer)
        to_print += "tachometer_abs:{}\n".format(measurements.tachometer_abs)
        to_print += "mc_fault_code:{}\n".format(measurements.mc_fault_code)
        to_print += "pid_pos_now:{}\n".format(measurements.pid_pos_now)
        to_print += "app_controller_id:{}\n".format(measurements.app_controller_id)
        to_print += "time_ms:{}\n".format(measurements.time_ms)
        return to_print

    def print_all_measurements(self) -> None:
        """Prints the low level measurements from the 3 wheel controllers"""
        to_print = "\n*** back_wheel measurements:\n"
        to_print += self.format_measurements(self.omnibase.back_wheel_measurements)
        to_print += "\n\n*** left_wheel:\n"
        to_print += self.format_measurements(self.omnibase.left_wheel_measurements)
        to_print += "\n\n*** right_wheel:\n"
        to_print += self.format_measurements(self.omnibase.right_wheel_measurements)
        to_print += "\n\n Fails ('Nones') left:{}, right:{}, back:{}".format(
            self.omnibase.left_wheel_nones,
            self.omnibase.right_wheel_nones,
            self.omnibase.back_wheel_nones,
        )
        to_print += "\n\n AVG RPM left:{:.2f}, right:{:.2f}, back:{:.2f}".format(
            self.omnibase.left_wheel_avg_rpm / self.omnibase.half_poles,
            self.omnibase.right_wheel_avg_rpm / self.omnibase.half_poles,
            self.omnibase.back_wheel_avg_rpm / self.omnibase.half_poles,
        )

        self.get_logger().info("{}".format(to_print))
        # 20 tours en 35s, avg_rpm ~=34

>>>>>>> 34a76e32
    def publish_wheel_speeds(self) -> None:
        """Publishes the most recent measures of rotational speed for each of the 3 wheels on 3 separate topics."""
        # If the measurements are None, not publishing
        if self.omnibase.back_wheel_measurements is not None:
            rpm_back = Float32()
            if self.fake_hardware:
                rpm_back.data = float(self.calculated_wheel_speeds[0])
            else:
                rpm_back.data = float(self.omnibase.back_wheel_measurements.rpm)
            self.pub_back_wheel_rpm.publish(rpm_back)

        if self.omnibase.right_wheel_measurements is not None:
            rpm_right = Float32()
            if self.fake_hardware:
                rpm_right.data = float(self.calculated_wheel_speeds[1])
            else:
                rpm_right.data = float(self.omnibase.right_wheel_measurements.rpm)
            self.pub_right_wheel_rpm.publish(rpm_right)

<<<<<<< HEAD
        if self.omnibase.left_wheel_measurements is not None:
            rpm_left = Float32()
            if self.fake_hardware:
                rpm_left.data = float(self.calculated_wheel_speeds[2])
            else:
                rpm_left.data = float(self.omnibase.left_wheel_measurements.rpm)
            self.pub_left_wheel_rpm.publish(rpm_left)

    def publish_fake_robot_speed(self, x_vel, y_vel, theta_vel) -> None:
        """Publishes the current robot speed (Twist type)"""
        twist = Twist()
        twist.linear.x = float(x_vel)
        twist.linear.y = float(y_vel)
        twist.angular.z = float(theta_vel)
        # self.get_logger().info(f"Publishing fake robot speed: x={x_vel:.2f}m/s, y={y_vel:.2f}m/s, theta={theta_vel:.2f}rad/s")

        self.pub_fake_vel.publish(twist)
=======
    def update_wheel_speeds(self) -> None:
        """Uses the latest mesure of wheel rotational speed to update the smoothed internal estimation of the wheel
        rotational speed
        """
        # Keeping a local value of the wheel speeds to handle None measurements (we'll use the last valid measure)
        if self.omnibase.back_wheel_measurements is not None:
            value = float(self.omnibase.back_wheel_measurements.rpm)
            self.omnibase.back_wheel_rpm = value
            self.omnibase.back_wheel_rpm_deque.appendleft(value)
            self.omnibase.back_wheel_avg_rpm = self.omnibase.deque_to_avg(
                self.omnibase.back_wheel_rpm_deque
            )
        else:
            self.omnibase.back_wheel_nones += 1

        if self.omnibase.left_wheel_measurements is not None:
            value = float(self.omnibase.left_wheel_measurements.rpm)
            self.omnibase.left_wheel_rpm = value
            self.omnibase.left_wheel_rpm_deque.appendleft(value)
            self.omnibase.left_wheel_avg_rpm = self.omnibase.deque_to_avg(
                self.omnibase.left_wheel_rpm_deque
            )
        else:
            self.omnibase.left_wheel_nones += 1

        if self.omnibase.right_wheel_measurements is not None:
            value = float(self.omnibase.right_wheel_measurements.rpm)
            self.omnibase.right_wheel_rpm = value
            self.omnibase.right_wheel_rpm_deque.appendleft(value)
            self.omnibase.right_wheel_avg_rpm = self.omnibase.deque_to_avg(
                self.omnibase.right_wheel_rpm_deque
            )
        else:
            self.omnibase.right_wheel_nones += 1
>>>>>>> 34a76e32

    def publish_odometry_and_tf(self) -> None:
        """Publishes the current odometry position (Odometry type published on the /odom topic) and also
        published the TransformStamped between the frame base_link and odom
        """
        # Odom
        odom = Odometry()
        odom.header.frame_id = "odom"
        odom.header.stamp = self.measure_timestamp.to_msg()
        odom.child_frame_id = "base_link"
        odom.pose.pose.position.x = self.x_odom
        odom.pose.pose.position.y = self.y_odom
        odom.pose.pose.position.z = 0.0
        odom.twist.twist.linear.x = self.vx
        odom.twist.twist.linear.y = self.vy
        odom.twist.twist.angular.z = self.vtheta

        q = tf_transformations.quaternion_from_euler(0.0, 0.0, self.theta_odom)
        odom.pose.pose.orientation.x = q[0]
        odom.pose.pose.orientation.y = q[1]
        odom.pose.pose.orientation.z = q[2]
        odom.pose.pose.orientation.w = q[3]

        # Tune these numbers if needed
        odom.pose.covariance = np.diag([1e-2, 1e-2, 1e-2, 1e3, 1e3, 1e-1]).ravel()
        odom.twist.covariance = np.diag([1e-2, 1e3, 1e3, 1e3, 1e3, 1e-2]).ravel()
        self.pub_odom.publish(odom)

        # TF
        t = TransformStamped()
        t.header.stamp = self.measure_timestamp.to_msg()
        t.header.frame_id = "odom"
        t.child_frame_id = "base_link"

        t.transform.translation.x = self.x_odom
        t.transform.translation.y = self.y_odom
        t.transform.translation.z = 0.0
        t.transform.rotation.x = q[0]
        t.transform.rotation.y = q[1]
        t.transform.rotation.z = q[2]
        t.transform.rotation.w = q[3]

        self.br.sendTransform(t)

<<<<<<< HEAD
    # -------------------------------------------------------------------------
    # Utility methods.
    # -------------------------------------------------------------------------
=======
    def tick_odom(self) -> None:
        """Updates the odometry values based on the small displacement measured since the last tick,
        then published the results with publish_odometry_and_tf()
        """
        # TODO VESC speed values are, as is normal, very noisy at low speeds.
        # We have no control on how the speeds are calculated as is.
        # -> By reading the encoder ticks directly and making the calculations here we could make this a tad better.

        # Local speeds in egocentric frame.
        # "rpm" are actually erpm and need to be divided by half the amount of magnetic poles to get the actual rpm.
        self.x_vel, self.y_vel, self.theta_vel = self.dk_vel(
            self.omnibase.left_wheel_rpm / self.omnibase.half_poles,
            self.omnibase.right_wheel_rpm / self.omnibase.half_poles,
            self.omnibase.back_wheel_rpm / self.omnibase.half_poles,
        )
        # self.get_logger().info(
        #     "IK vel : {:.2f}, {:.2f}, {:.2f}".format(self.x_vel, self.y_vel, self.theta_vel))
        # Applying the small displacement in the world-fixed odom frame (simple 2D rotation)
        dt_duration = self.measure_timestamp - self.old_measure_timestamp
        dt_seconds = dt_duration.nanoseconds / S_TO_NS
        dx = (
            self.x_vel * math.cos(self.theta_odom)
            - self.y_vel * math.sin(self.theta_odom)
        ) * dt_seconds
        dy = (
            self.x_vel * math.sin(self.theta_odom)
            + self.y_vel * math.cos(self.theta_odom)
        ) * dt_seconds
        dtheta = self.theta_vel * dt_seconds
        self.x_odom += dx
        self.y_odom += dy
        self.theta_odom += dtheta

        self.vx = dx / dt_seconds
        self.vy = dy / dt_seconds
        self.vtheta = dtheta / dt_seconds
        if self.reset_odom:
            # Resetting asynchronously to prevent race conditions.
            # dx, dy and dteta remain correct even on the reset tick
            self.reset_odom = False
            self.reset_odom_now()

            # Resetting the odometry while a GoTo is ON might be dangerous. Stopping it to make sure:
            if self.goto_service_on:
                self.goto_service_on = False
        self.publish_odometry_and_tf()

    def reset_odom_now(self):
        self.x_odom = 0.0
        self.y_odom = 0.0
        self.theta_odom = 0.0
>>>>>>> 34a76e32

    def limit_duty_cycles(self, duty_cycles: List[float]) -> List[float]:
        """Limits the duty cycles to stay in +-max_duty_cycle"""
        for i in range(len(duty_cycles)):
            if duty_cycles[i] < 0:
                temp = max(-self.max_duty_cycle, duty_cycles[i])
                if temp != duty_cycles[i]:
                    self.get_logger().warning("Duty cycle is LIMITED")
                duty_cycles[i] = temp
            else:
                temp = min(self.max_duty_cycle, duty_cycles[i])
                if temp != duty_cycles[i]:
                    self.get_logger().warning("Duty cycle is LIMITED")
                duty_cycles[i] = temp

        return duty_cycles

    def limit_wheel_speeds(self, wheel_speeds: List[float]) -> List[float]:
        """Limits the wheel speeds to stay in +-max_wheel_speed"""
        for i in range(len(wheel_speeds)):
            if wheel_speeds[i] < 0:
                temp = max(-self.max_wheel_speed, wheel_speeds[i])
                if temp != wheel_speeds[i]:
                    self.get_logger().warning("Wheel speed is LIMITED")
                wheel_speeds[i] = temp
            else:
                temp = min(self.max_wheel_speed, wheel_speeds[i])
                if temp != wheel_speeds[i]:
                    self.get_logger().warning("Wheel speed is LIMITED")
                wheel_speeds[i] = temp
        return wheel_speeds

    def limit_vel_commands(self, x_vel, y_vel, theta_vel):
        xy_speed = math.sqrt(x_vel**2 + y_vel**2)
        if xy_speed > self.max_speed_xy:
            self.get_logger().warning(
                f"Requesting xy_speed ({xy_speed}) above maximum ({self.max_speed_xy}). Reducing it."
            )
            if x_vel == 0:
                y_vel = self.max_speed_xy
            elif y_vel == 0:
                x_vel = self.max_speed_xy
            else:
                # This formula guarantees that the ratio x_vel/y_vel remains the same , while ensuring the xy_speed is equal to max_speed_xy
                new_x_vel = math.sqrt(self.max_speed_xy**2 / (1 + (y_vel**2) / (x_vel**2)))
                new_y_vel = new_x_vel * y_vel / x_vel
                # The formula can mess up the signs, fixing them here
                x_vel = sign(x_vel) * new_x_vel / sign(new_x_vel)
                y_vel = sign(y_vel) * new_y_vel / sign(new_y_vel)
        if abs(theta_vel) > self.max_speed_theta:
            self.get_logger().warning(
                f"Requesting theta_speed ({theta_vel}) above maximum ({self.max_speed_theta}). Reducing it."
            )
            theta_vel = sign(theta_vel) * self.max_speed_theta

        return x_vel, y_vel, theta_vel

    def filter_speed_goals(self, x_vel, y_vel, theta_vel):
        """Applies a smoothing filter"""
        self.x_vel_goal_filtered = (x_vel + self.smoothing_factor * self.x_vel_goal_filtered) / (1 + self.smoothing_factor)
        self.y_vel_goal_filtered = (y_vel + self.smoothing_factor * self.y_vel_goal_filtered) / (1 + self.smoothing_factor)
        self.theta_vel_goal_filtered = (theta_vel + self.smoothing_factor * self.theta_vel_goal_filtered) / (
            1 + self.smoothing_factor
        )
        return self.x_vel_goal_filtered, self.y_vel_goal_filtered, self.theta_vel_goal_filtered

    def format_measurements(self, measurements) -> str:
        """Text formatting for the low level controller measurements"""
        if measurements is None:
            return "None"
        to_print = ""
        to_print += f"temp_fet:{measurements.temp_fet}\n"
        to_print += f"temp_motor:{measurements.temp_motor}\n"
        to_print += f"avg_motor_current:{measurements.avg_motor_current}\n"
        to_print += f"avg_input_current:{measurements.avg_input_current}\n"
        to_print += f"avg_id:{measurements.avg_id}\n"
        to_print += f"avg_iq:{measurements.avg_iq}\n"
        to_print += f"duty_cycle_now:{measurements.duty_cycle_now}\n"
        to_print += f"rpm:{measurements.rpm}\n"
        to_print += f"v_in:{measurements.v_in}\n"
        to_print += f"amp_hours:{measurements.amp_hours}\n"
        to_print += f"amp_hours_charged:{measurements.amp_hours_charged}\n"
        to_print += f"watt_hours:{measurements.watt_hours}\n"
        to_print += f"watt_hours_charged:{measurements.watt_hours_charged}\n"
        to_print += f"tachometer:{measurements.tachometer}\n"
        to_print += f"tachometer_abs:{measurements.tachometer_abs}\n"
        to_print += f"mc_fault_code:{measurements.mc_fault_code}\n"
        to_print += f"pid_pos_now:{measurements.pid_pos_now}\n"
        to_print += f"app_controller_id:{measurements.app_controller_id}\n"
        to_print += f"time_ms:{measurements.time_ms}\n"
        return to_print

    def print_all_measurements(self) -> None:
        """Prints the low level measurements from the 3 wheel controllers"""
        to_print = "\n*** back_wheel measurements:\n"
        to_print += self.format_measurements(self.omnibase.back_wheel_measurements)
        to_print += "\n\n*** left_wheel:\n"
        to_print += self.format_measurements(self.omnibase.left_wheel_measurements)
        to_print += "\n\n*** right_wheel:\n"
        to_print += self.format_measurements(self.omnibase.right_wheel_measurements)
        to_print += f"\n\n Fails ('Nones') left:{self.omnibase.left_wheel_nones}, right:{self.omnibase.right_wheel_nones}, back:{self.omnibase.back_wheel_nones}"
        to_print += f"\n\n AVG RPM left:{self.omnibase.left_wheel_avg_rpm / self.omnibase.half_poles:.2f}, right:{self.omnibase.right_wheel_avg_rpm / self.omnibase.half_poles:.2f}, back:{self.omnibase.back_wheel_avg_rpm / self.omnibase.half_poles:.2f}"
        self.get_logger().info(f"{to_print}")

    def check_for_lidar_scan(self, t):
        if (not self.scan_is_read) or ((t - self.scan_t0) > self.scan_timeout):
            # If too much time without a LIDAR scan, the speeds are set to 0 for safety.
            self.get_logger().warning("waiting for a LIDAR scan to be read. Discarding all commands...")
            wheel_speeds = self.ik_vel(0.0, 0.0, 0.0, self.omnibase)
            self.send_wheel_commands(wheel_speeds)
            time.sleep(0.5)
            return False
        return True

    def print_loop_freq(self, t):
        dt = time.time() - t
        if dt == 0:
            f = 0.0
        else:
            f = 1.0 / dt
        self.get_logger().info(f"zuuu tick potential freq: {f:.0f}Hz (dt={1000 * dt:.0f}ms)")

    def stop_ongoing_services(self) -> None:
        """Stops the SetSpeed service, if it was running"""
        self.speed_service_on = False

    # -------------------------------------------------------------------------
    # Read/write with the VESC controllers.
    # -------------------------------------------------------------------------

    def read_measurements(self) -> None:
        """Calls the low level functions to read the measurements on the 3 wheel controllers"""
        if self.fake_hardware:
            return
        self.omnibase.read_all_measurements()
        if self.omnibase.back_wheel_measurements is not None:
            self.battery_voltage = self.omnibase.back_wheel_measurements.v_in
        elif self.omnibase.left_wheel_measurements is not None:
            self.battery_voltage = self.omnibase.left_wheel_measurements.v_in
        elif self.omnibase.right_wheel_measurements is not None:
            self.battery_voltage = self.omnibase.right_wheel_measurements.v_in
        else:
            # Decidemment ! Keeping last valid measure...
            self.nb_full_com_fails += 1
            # self.get_logger().warning(
            #     "Could not read any of the motor drivers. This should not happen too often.")
            if self.nb_full_com_fails > self.max_full_com_fails:
                msg = "Too many communication errors, emergency shutdown"
                self.emergency_shutdown(msg)
            return
        # Read success
        self.nb_full_com_fails = 0
        self.measurements_t = time.time()

    def send_wheel_commands(self, wheel_speeds: List[float]) -> None:
        """Sends either a PWM command or a speed command to the wheel controllers, based on the current control mode"""
        if self.control_mode is ZuuuControlModes.OPEN_LOOP:
<<<<<<< HEAD
            duty_cycles = [wheel_rot_speed_to_pwm(wheel_speed) for wheel_speed in wheel_speeds]
=======
            duty_cycles = [
                self.wheel_rot_speed_to_pwm(wheel_speed) for wheel_speed in wheel_speeds
            ]
>>>>>>> 34a76e32
            duty_cycles = self.limit_duty_cycles(duty_cycles)
            self.omnibase.back_wheel.set_duty_cycle(duty_cycles[0])
            self.omnibase.left_wheel.set_duty_cycle(duty_cycles[2])
            self.omnibase.right_wheel.set_duty_cycle(duty_cycles[1])
        elif self.control_mode is ZuuuControlModes.PID:
            # rad/s to rpm to erpm
            wheel_speeds = self.limit_wheel_speeds(wheel_speeds)
            self.omnibase.back_wheel.set_rpm(
                int(self.omnibase.half_poles * wheel_speeds[0] * 30 / math.pi)
            )
            self.omnibase.left_wheel.set_rpm(
                int(self.omnibase.half_poles * wheel_speeds[2] * 30 / math.pi)
            )
            self.omnibase.right_wheel.set_rpm(
                int(self.omnibase.half_poles * wheel_speeds[1] * 30 / math.pi)
            )
        else:
<<<<<<< HEAD
            self.get_logger().warning(f"unknown control mode '{self.control_mode}'")

    # -------------------------------------------------------------------------
    # Behaviours.
    # -------------------------------------------------------------------------
=======
            self.get_logger().warning(
                "unknown control mode '{}'".format(self.control_mode)
            )
>>>>>>> 34a76e32

    def emergency_shutdown(self, msg: str) -> None:
        """
        Sets the PWM of the three wheel motors to 0V (i.e., brakes the system) and raises a RuntimeError.

<<<<<<< HEAD
        """
        self.get_logger().warn(f"Emergency shutdown initiated in zuuu_hal: {msg}")
=======
        x_command = x_command_odom * math.cos(
            -self.theta_odom
        ) - y_command_odom * math.sin(-self.theta_odom)
        y_command = x_command_odom * math.sin(
            -self.theta_odom
        ) + y_command_odom * math.cos(-self.theta_odom)
>>>>>>> 34a76e32

        if self.already_shutdown:
            return

        try:
            if not self.fake_hardware:
                self.omnibase.back_wheel.set_duty_cycle(0)
                self.omnibase.left_wheel.set_duty_cycle(0)
                self.omnibase.right_wheel.set_duty_cycle(0)
            else:
                self.publish_fake_robot_speed(0, 0, 0)
        except Exception as hardware_error:
            self.get_logger().error(f"Error during hardware shutdown: {hardware_error}")
        finally:
            self.already_shutdown = True

        time.sleep(0.1)

        raise RuntimeError(msg)

    def control_tick(self):
        if self.mode in ZuuuModes.speed_modes():
            # Speed modes will perform different types of calculation, but will always output speeds in the robot's frame
            if self.mode is ZuuuModes.CMD_VEL:
                self.cmd_vel_tick()
            elif self.mode is ZuuuModes.SPEED:
                self.speed_mode_tick()
            elif self.mode is ZuuuModes.GOTO:
                self.goto_tick()
            elif self.mode is ZuuuModes.CMD_GOTO:
                self.cmd_goto_tick()
            # Here, the following values have been calculated: self.x_vel_goal, self.y_vel_goal, self.theta_vel_goal
            self.process_velocity_goals_and_send_wheel_commands()
        else:
            # Stop modes directly send stopping commands to the wheels
            self.stop_modes_tick(self.mode)

    def measurements_tick(self, verbose: bool = False):
        if not self.fake_hardware:
            # Reading the measurements (this is what takes most of the time, ~9ms).
            self.read_measurements()
            self.update_wheel_speeds()
            self.publish_wheel_speeds()
            if verbose:
                self.print_all_measurements()

        self.publish_wheel_speeds()
        self.publish_mobile_base_state()

    def odom_tick(self) -> None:
        """Updates the odometry values based on the small displacement measured since the last tick,
        then publishes the results with publish_odometry_and_tf()
        """
        self.old_measure_timestamp = self.measure_timestamp
        self.measure_timestamp = self.get_clock().now()
        dt_duration = self.measure_timestamp - self.old_measure_timestamp
        dt_seconds = dt_duration.nanoseconds / S_TO_NS
        if dt_seconds == 0:
            return
        if not self.fake_hardware:
            # Note: VESC speed values are, as is normal, very noisy at low speeds.
            # We currently have no control on how the speeds are calculated.
            # -> By reading the encoder ticks directly and making the calculations here we could maybe make this a tad better?

            # Local speeds in egocentric frame deduced from the wheel speeds
            # "rpm" are actually erpm and need to be divided by half the amount of magnetic poles to get the actual rpm.
            pole_factor = 1 / self.omnibase.half_poles
            x_vel, y_vel, theta_vel = dk_vel(
                self.omnibase.left_wheel_rpm * pole_factor,
                self.omnibase.right_wheel_rpm * pole_factor,
                self.omnibase.back_wheel_rpm * pole_factor,
                self.omnibase,
            )
            # Applying the small displacement in the world-fixed odom frame (simple 2D rotation)
            dx = (x_vel * math.cos(self.theta_odom) - y_vel * math.sin(self.theta_odom)) * dt_seconds
            dy = (x_vel * math.sin(self.theta_odom) + y_vel * math.cos(self.theta_odom)) * dt_seconds
            dtheta = theta_vel * dt_seconds
            self.x_odom += dx
            self.y_odom += dy
            self.theta_odom += dtheta
            # These speeds are expected in the ego-centric frame
            self.vx = x_vel
            self.vy = y_vel
            self.vtheta = theta_vel
        else:
            # Note: Using self.vx_gazebo and calculating the odometry from it as in the real case is a way of creating a noisy odometry
            # which is useful in certain situations. The version below uses the gazebo odometry directly which is much more precise.
            self.vx = self.vx_gazebo
            self.vy = self.vy_gazebo
            self.vtheta = self.vtheta_gazebo

            # This is the small displacement in the world-fixed Gazebo odom frame (that never resets)
            dx_gazebo = self.x_odom_gazebo - self.x_odom_gazebo_old
            dy_gazebo = self.y_odom_gazebo - self.y_odom_gazebo_old
            # Since our odom frame can reset, we must apply a 2D rotation to the displacement to get it in our odom frame
            dx = dx_gazebo * math.cos(self.theta_zuuu_vs_gazebo) - dy_gazebo * math.sin(self.theta_zuuu_vs_gazebo)
            dy = dx_gazebo * math.sin(self.theta_zuuu_vs_gazebo) + dy_gazebo * math.cos(self.theta_zuuu_vs_gazebo)
            dtheta = angle_diff(self.theta_odom_gazebo, self.theta_odom_gazebo_old)

            self.x_odom += dx
            self.y_odom += dy
            self.theta_odom += dtheta

            # self.x_odom = self.x_odom_gazebo
            # self.y_odom = self.y_odom_gazebo
            # self.theta_odom = self.theta_odom_gazebo

            self.x_odom_gazebo_old = self.x_odom_gazebo
            self.y_odom_gazebo_old = self.y_odom_gazebo
            self.theta_odom_gazebo_old = self.theta_odom_gazebo

        if self.reset_odom:
            # Resetting asynchronously to prevent race conditions.
            # dx, dy and dteta remain correct even on the reset tick
            self.reset_odom = False
            self.reset_odom_now()

        self.publish_odometry_and_tf()
        # self.get_logger().info(f"XXX Odom: x={self.x_odom:.2f}m, y={self.y_odom:.2f}m, theta={self.theta_odom:.2f}rad")

    def cmd_vel_tick(self):
        t = time.time()
        # If too much time without an order, the speeds are smoothed back to 0 for safety.
        if (self.cmd_vel is not None) and ((t - self.cmd_vel_t0) < self.cmd_vel_timeout):
            self.x_vel_goal = self.cmd_vel.linear.x
            self.y_vel_goal = self.cmd_vel.linear.y
            self.theta_vel_goal = self.cmd_vel.angular.z
        else:
            self.x_vel_goal, self.y_vel_goal, self.theta_vel_goal = 0.0, 0.0, 0.0

    def speed_mode_tick(self) -> None:
        """Tick function for the speed mode. Will only set the speeds to 0 if the duration is over."""
        if self.speed_service_deadline < time.time():
            if self.speed_service_on:
                self.get_logger().info("End of set speed duration, setting speeds to 0")
            self.speed_service_on = False
            self.x_vel_goal, self.y_vel_goal, self.theta_vel_goal = 0.0, 0.0, 0.0

    def goto_tick(self, shortest_angle=False, distance_pid=None, angle_pid=None):
        """Tick function for the goto mode. Will calculate the robot's speed to reach a goal pose in the odometry frame.
        This function uses a PID controlle for translation and a PID controller for rotation.
        """
        if distance_pid is None:
            distance_pid = self.distance_pid
        else:
            distance_pid = distance_pid

        if angle_pid is None:
            angle_pid = self.angle_pid
        else:
            angle_pid = angle_pid

        dx = self.x_odom - self.x_goal
        dy = self.y_odom - self.y_goal
        distance_error = math.sqrt(dx**2 + dy**2)
        angle_error = self.theta_odom - self.theta_goal
        # self.get_logger().info(f"angle error: {angle_error:.2f}, self.theta_goal: {self.theta_goal:.2f}, self.theta_odom: {self.theta_odom:.2f}")

        dist_command = distance_pid.tick(distance_error)
        if not shortest_angle:
            # This version gives full control to the user
            angle_command = angle_pid.tick(angle_error)
        else:
            # With this version the robot will rotate towards the goal with the shortest path
            angle_command = angle_pid.tick(angle_error, is_angle=True)

        if distance_error == 0:
            x_command = 0
            y_command = 0
        else:
            # The vector (dx, dy) is the vector from the robot to the goal in the odom frame
            # Transforming that vector from the world-fixed odom frame to the robot-fixed frame
            x_command = dx * math.cos(-self.theta_odom) - dy * math.sin(-self.theta_odom)
            y_command = dx * math.sin(-self.theta_odom) + dy * math.cos(-self.theta_odom)

            # Normalizing. The (x_command, y_command) vector is now a unit vector pointing towards the goal in the robot frame
            x_command = x_command / distance_error
            y_command = y_command / distance_error
            # Scaling the command vector by the PID output
            x_command *= dist_command
            y_command *= dist_command

        # No transformations to do with the angle_command as the Z odom axis is coolinear with the Z robot axis
        self.x_vel_goal = x_command
        self.y_vel_goal = y_command
        self.theta_vel_goal = angle_command

    def cmd_goto_tick(self):
        t = time.time()
        # If too much time without an order, the speeds are smoothed back to 0 for safety.
        if (self.cmd_vel is not None) and ((t - self.cmd_vel_t0) < self.cmd_vel_timeout):
            # Normal case, orders where received
            self.x_vel_goal = self.cmd_vel.linear.x
            self.y_vel_goal = self.cmd_vel.linear.y
            self.theta_vel_goal = self.cmd_vel.angular.z
            self.get_logger().info(f"theta_vel_goal={self.theta_vel_goal:.2f}")
            self.fake_vel_goals_to_goto_goals(self.x_vel_goal, self.y_vel_goal, self.theta_vel_goal)
            self.goto_tick(shortest_angle=False, distance_pid=self.distance_pid_cmd_goto, angle_pid=self.angle_pid_cmd_goto)
        else:
            self.x_vel_goal, self.y_vel_goal, self.theta_vel_goal = 0.0, 0.0, 0.0

    def reset_odom_now(self):
        if self.mode is ZuuuModes.GOTO:
            # Resetting the odometry while a GoTo is ON might be dangerous. Stopping it to make sure:
            self.get_logger().warning("Resetting the odometry while a GoTo is ON. Setting the mode to BRAKE for safety.")
            self.mode = ZuuuModes.BRAKE

        if self.fake_hardware:
            # TODO this is not enough, there is an accumulation of error when resetting the odometry in Gazebo mode
            self.theta_zuuu_vs_gazebo -= self.theta_odom

        self.x_odom = 0.0
        self.y_odom = 0.0
        self.theta_odom = 0.0

    def handle_joy_discretization(
        self, dx, dy, dtheta, almost_zero=0.001, nb_directions=8
    ):
        if abs(dx) < almost_zero and abs(dy) < almost_zero:
            rotation_on = False
            angle = 0
            intensity = 0
            is_stationary = True
        else:
            is_stationary = False
            joy_angle = math.atan2(dy, dx)
            intensity = math.sqrt(dx**2 + dy**2)
            angle_step = math.pi * 2 / nb_directions
            half_angle_step = angle_step / 2
            found = False
            for i in range(nb_directions):
                angle = i * angle_step
                if abs(angle_diff(angle, joy_angle)) <= half_angle_step:
                    # Found the discretization angle
                    found = True
                    break
            if not found:
                msg = "Impossible case in the joy discretization angle function, stopping for safety"
                self.emergency_shutdown(msg)

        if abs(dtheta) < almost_zero:
            rotation_on = False
        else:
            rotation_on = True
        if self.joy_angle != angle:
            direction_changed = True
        else:
            direction_changed = False

        if self.joy_rotation_on != rotation_on:
            rotation_changed = True
        else:
            rotation_changed = False
        self.joy_angle = angle
        self.joy_intensity = intensity
        self.joy_rotation_on = rotation_on

        return (
            angle,
            intensity,
            rotation_on,
            direction_changed,
            rotation_changed,
            is_stationary,
        )

    def save_odom_checkpoint(self):
        self.save_odom_checkpoint_theta()
        self.save_odom_checkpoint_xy()

    def save_odom_checkpoint_xy(self):
        self.x_odom_checkpoint = self.x_odom
        self.y_odom_checkpoint = self.y_odom
        # self.get_logger().info(f"XY checkpoint")

    def save_odom_checkpoint_theta(self):
        self.theta_odom_checkpoint = self.theta_odom
        # self.get_logger().info(f"Theta checkpoint")

    def save_direction_checkpoint(self, angle):
        # Saving 2 points to save the unit vector of motion and its line
        self.dir_p0 = [self.x_odom, self.y_odom]
        self.dir_p1 = [self.x_odom + math.cos(angle), self.y_odom + math.sin(angle)]
        self.dir_angle = angle
        # self.get_logger().info(f"self.dir_p0={self.dir_p0}")
        # self.get_logger().info(f"self.dir_p1={self.dir_p1}")
        # self.get_logger().info(f"self.dir_angle={self.dir_angle}")

    def calculate_xy_goal(self, dist):
        # First, calulate the projection point p from the current robot position (based on the odometry) onto the line of motion.
        rx = self.x_odom
        ry = self.y_odom
        p0x = self.dir_p0[0]
        p0y = self.dir_p0[1]
        p1x = self.dir_p1[0]
        p1y = self.dir_p1[1]
        v_motion = [p1x - p0x, p1y - p0y]
        v_motion /= np.linalg.norm(v_motion, 2)
        v_robot = [rx - p0x, ry - p0y]
        p = self.dir_p0 + v_motion * np.dot(v_robot, v_motion)
        # Then add a translation of dist, along the line of motion
        p_goal = p + v_motion * dist
        return p_goal[0], p_goal[1]

    def fake_vel_goals_to_goto_goals(self, x_vel_goal, y_vel_goal, theta_vel_goal):
        dx = x_vel_goal
        dy = y_vel_goal
        dtheta = theta_vel_goal
        # # V0 no smart correction, everything is open, this should be almost equivalent to CMD_VEL
        # self.theta_goal = self.theta_odom+dtheta
        # self.x_goal = self.x_odom+(dx * math.cos(self.theta_odom) - dy*math.sin(self.theta_odom))
        # self.y_goal = self.y_odom+(dx * math.sin(self.theta_odom) + dy*math.cos(self.theta_odom))
        # return
        almost_zero = 0.001
        # doing goal_theta when not rotating and current theta when rotating
        (
            joy_angle,
            intensity,
            rotation_on,
            direction_changed,
            rotation_changed,
            is_stationary,
        ) = self.handle_joy_discretization(
            dx, dy, dtheta, almost_zero=almost_zero, nb_directions=8
        )

        # Checking if we need to update our reference points
        if rotation_changed:
            # Went from ON to OFF or from OFF to ON
            self.save_odom_checkpoint_theta()

        # The theta control is independent from x and y
        if rotation_on:
            # Applying the joy command (almost no disturbance rejection since the goal is relative to the odometric theta)
            self.theta_goal = self.theta_odom + dtheta
            # Updating the reference line of motion in odom frame, since a rotation happened and the position of the joy doesn't mean what it used to mean
            # When saving a direction based on a reference, there is a non trivial choice between choosing the current orientation (self.theta_odom)
            # and the goal orientation (self.theta_goal). Here we choose where we 'currently are' since the scene is currently rotating and the pilot would
            # most likely base his decision on the current view :
            joy_angle_odom_frame = joy_angle + self.theta_odom
            self.save_direction_checkpoint(joy_angle_odom_frame)
        else:
            # Controlling to reach the stable goal position (strong disturbance rejection)
            self.theta_goal = self.theta_odom_checkpoint

        if direction_changed:
            # Saving the reference point in odom frame
            self.save_odom_checkpoint_xy()
            # Saving the reference line of motion in odom frame

            # Here, we save based on where we want to be (self.theta_goal) to increase the disturbance rejection in rotations
            joy_angle_odom_frame = joy_angle + self.theta_goal
            self.save_direction_checkpoint(joy_angle_odom_frame)

        if is_stationary:
            # Staying where we currently are in XY, letting theta do its thing
            if not self.stationary_on:
                self.stationary_on = True
                self.save_odom_checkpoint_xy()
            if not (rotation_on):
                # Fully static. Reducing the P to remove the oscillations created by the "steps" of the wheels
<<<<<<< HEAD
                # TODO removing this mecanism for now, test IRL and see if it's needed
                pass
=======
                self.theta_pid = PID(
                    p=0.5, i=0.0, d=0.00, max_command=4.0, max_i_contribution=1.0
                )
                self.x_pid = PID(
                    p=1.0, i=0.00, d=0.0, max_command=0.5, max_i_contribution=0.0
                )
                self.y_pid = PID(
                    p=1.0, i=0.00, d=0.0, max_command=0.5, max_i_contribution=0.0
                )
>>>>>>> 34a76e32
            self.x_goal = self.x_odom_checkpoint
            self.y_goal = self.y_odom_checkpoint
        else:
            if self.stationary_on:
                self.stationary_on = False
                self.save_odom_checkpoint_xy()
                # Here, we save based on where we want to be (self.theta_goal) to increase the disturbance rejection in rotations
                joy_angle_odom_frame = joy_angle + self.theta_goal
                self.save_direction_checkpoint(joy_angle_odom_frame)
            # The X and Y goals will always be on the reference line of motion
            # How far on the line ? Let's call P the projection point from the current robot position (based on the odometry) onto the line of motion.
            # The goal position will be 'dist' (e.g. how much the joy was pressed) away from P, on the line of motion.
            # This is the generalization of the simple case "the only motion is along X, let's set the y_pid goal to 0" to an arbitrary direction of motion.
            self.x_goal, self.y_goal = self.calculate_xy_goal(intensity)
            # self.get_logger().info(
            #     f"self.x_goal={self.x_goal:.2f}, self.y_goal={self.y_goal:.2f}, self.theta_goal={self.theta_goal:.2f}")

<<<<<<< HEAD
    def stop_modes_tick(self, mode):
        self.calculated_wheel_speeds = [0.0, 0.0, 0.0]
        # To avoid smoothing shenanigans if we go back to a speed mode
        self.x_vel_goal_filtered = 0.0
        self.y_vel_goal_filtered = 0.0
        self.theta_vel_goal_filtered = 0.0
        if mode is ZuuuModes.BRAKE:
            if not self.fake_hardware:
                self.omnibase.back_wheel.set_duty_cycle(0)
                self.omnibase.left_wheel.set_duty_cycle(0)
                self.omnibase.right_wheel.set_duty_cycle(0)
            else:
                self.publish_fake_robot_speed(0, 0, 0)
=======
        # # V0 no smart correction, everything is open
        # self.theta_goal = self.theta_odom+dtheta
        # self.x_goal = self.x_odom+(dx * math.cos(self.theta_odom) - dy*math.sin(self.theta_odom))
        # self.y_goal = self.y_odom+(dx * math.sin(self.theta_odom) + dy*math.cos(self.theta_odom))
        if not (is_stationary) or not (rotation_on):
            # Increasing the P since it's OK while moving
            self.theta_pid = PID(
                p=1.0, i=0.0, d=0.00, max_command=4.0, max_i_contribution=1.0
            )
            self.x_pid = PID(
                p=3.0, i=0.00, d=0.0, max_command=0.5, max_i_contribution=0.0
            )
            self.y_pid = PID(
                p=3.0, i=0.00, d=0.0, max_command=0.5, max_i_contribution=0.0
            )
>>>>>>> 34a76e32

        elif mode is ZuuuModes.FREE_WHEEL:
            if not self.fake_hardware:
                self.omnibase.back_wheel.set_current(0)
                self.omnibase.left_wheel.set_current(0)
                self.omnibase.right_wheel.set_current(0)
            else:
                self.publish_fake_robot_speed(0, 0, 0)
        else:
            msg = f"Unknown mode requested: '{mode}' => calling emergency_shutdown"
            self.emergency_shutdown(msg)

    def process_velocity_goals_and_send_wheel_commands(self):
        """Processes the robot speed goals and sends the calculated wheel speeds to the wheel controllers.
        The robot speed goals are filtered, safety checked and then transformed into wheel speeds using the IK.
        This function is publisdes differently depending on the mode of the robot (fake or real hardware).
        """
        x_vel, y_vel, theta_vel = self.filter_speed_goals(self.x_vel_goal, self.y_vel_goal, self.theta_vel_goal)
        x_vel, y_vel, theta_vel = self.lidar_safety.safety_check_speed_command(x_vel, y_vel, theta_vel)
        x_vel, y_vel, theta_vel = self.limit_vel_commands(x_vel, y_vel, theta_vel)

        # IK calculations. From Robot's speed to wheels' speeds
        self.calculated_wheel_speeds = ik_vel(x_vel, y_vel, theta_vel, self.omnibase)
        if self.fake_hardware:
            # In fake or Gazebo mode, the robot's speed is published directly and the mouvement is simulated
            self.publish_fake_robot_speed(x_vel, y_vel, theta_vel)
        else:
            # Sending the commands to the physical wheels
            self.send_wheel_commands(self.calculated_wheel_speeds)

    def update_wheel_speeds(self) -> None:
        """Uses the latest mesure of wheel rotational speed to update the smoothed internal estimation of the wheel
        rotational speed
        """
        # Keeping a local value of the wheel speeds to handle None measurements (we'll use the last valid measure)
        if self.omnibase.back_wheel_measurements is not None:
            value = float(self.omnibase.back_wheel_measurements.rpm)
            self.omnibase.back_wheel_rpm = value
            self.omnibase.back_wheel_rpm_deque.appendleft(value)
            self.omnibase.back_wheel_avg_rpm = self.omnibase.deque_to_avg(self.omnibase.back_wheel_rpm_deque)
        else:
            self.omnibase.back_wheel_nones += 1

        if self.omnibase.left_wheel_measurements is not None:
            value = float(self.omnibase.left_wheel_measurements.rpm)
            self.omnibase.left_wheel_rpm = value
            self.omnibase.left_wheel_rpm_deque.appendleft(value)
            self.omnibase.left_wheel_avg_rpm = self.omnibase.deque_to_avg(self.omnibase.left_wheel_rpm_deque)
        else:
            self.omnibase.left_wheel_nones += 1

        if self.omnibase.right_wheel_measurements is not None:
            value = float(self.omnibase.right_wheel_measurements.rpm)
            self.omnibase.right_wheel_rpm = value
            self.omnibase.right_wheel_rpm_deque.appendleft(value)
            self.omnibase.right_wheel_avg_rpm = self.omnibase.deque_to_avg(self.omnibase.right_wheel_rpm_deque)
        else:
            self.omnibase.right_wheel_nones += 1

    def main_tick(self, verbose: bool = False):
        """Main function of the HAL node. This function is made to be called often. Handles the main state machine"""
        t = time.time()
        if self.lidar_mandatory and not self.check_for_lidar_scan(t):
            return

        if self.first_tick:
            self.first_tick = False
            self.get_logger().info("=> Zuuu HAL up and running! **")

<<<<<<< HEAD
        self.measurements_tick(verbose)

        self.odom_tick()
=======
        if self.mode is ZuuuModes.CMD_VEL:
            # If too much time without an order, the speeds are smoothed back to 0 for safety.
            if (self.cmd_vel is not None) and (
                (t - self.cmd_vel_t0) < self.cmd_vel_timeout
            ):
                self.x_vel_goal = self.cmd_vel.linear.x
                self.y_vel_goal = self.cmd_vel.linear.y
                self.theta_vel_goal = self.cmd_vel.angular.z
            else:
                self.x_vel_goal = 0.0
                self.y_vel_goal = 0.0
                self.theta_vel_goal = 0.0
            self.filter_speed_goals()
            # Applying the LIDAR safety
            wheel_speeds = self.ik_vel(
                self.x_vel_goal_filtered,
                self.y_vel_goal_filtered,
                self.theta_vel_goal_filtered,
            )
            self.send_wheel_commands(wheel_speeds)
        elif self.mode is ZuuuModes.BRAKE:
            self.omnibase.back_wheel.set_duty_cycle(0)
            self.omnibase.left_wheel.set_duty_cycle(0)
            self.omnibase.right_wheel.set_duty_cycle(0)
        elif self.mode is ZuuuModes.FREE_WHEEL:
            self.omnibase.back_wheel.set_current(0)
            self.omnibase.left_wheel.set_current(0)
            self.omnibase.right_wheel.set_current(0)
        elif self.mode is ZuuuModes.SPEED:
            if self.speed_service_deadline < time.time():
                if self.speed_service_on:
                    self.get_logger().info(
                        "End of set speed duration, setting speeds to 0"
                    )
                self.speed_service_on = False
                self.x_vel_goal = 0
                self.y_vel_goal = 0
                self.theta_vel_goal = 0
            self.filter_speed_goals()
            wheel_speeds = self.ik_vel(
                self.x_vel_goal_filtered,
                self.y_vel_goal_filtered,
                self.theta_vel_goal_filtered,
            )
            self.send_wheel_commands(wheel_speeds)
        elif self.mode is ZuuuModes.GOTO:
            x_vel, y_vel, theta_vel = 0, 0, 0
            if self.goto_service_on:
                distance = math.sqrt(
                    (self.x_goal - self.x_odom) ** 2 + (self.y_goal - self.y_odom) ** 2
                )
                if (
                    distance < self.xy_tol
                    and abs(angle_diff(self.theta_goal, self.theta_odom))
                    < self.theta_tol
                ):
                    self.goto_service_on = False
                else:
                    x_vel, y_vel, theta_vel = self.position_control()

            x_vel, y_vel, theta_vel = self.lidar_safety.safety_check_speed_command(
                x_vel, y_vel, theta_vel
            )
            wheel_speeds = self.ik_vel(x_vel, y_vel, theta_vel)
            self.send_wheel_commands(wheel_speeds)
        elif self.mode is ZuuuModes.CMD_GOTO:
            if (self.cmd_vel is not None) and (
                (t - self.cmd_vel_t0) < self.cmd_vel_timeout
            ):
                # Normal case, orders where received
                self.x_vel_goal = self.cmd_vel.linear.x
                self.y_vel_goal = self.cmd_vel.linear.y
                self.theta_vel_goal = self.cmd_vel.angular.z
                self.filter_speed_goals()
                control_goals_updated = self.fake_vel_goals_to_goto_goals(
                    self.x_vel_goal, self.y_vel_goal, self.theta_vel_goal
                )

                if control_goals_updated:
                    x_vel, y_vel, theta_vel = self.position_control()
                    # self.get_logger().warning(f"post position control theta_vel {theta_vel:.2f}")

                    x_vel, y_vel, theta_vel = self.limit_vel_commands(
                        x_vel, y_vel, theta_vel
                    )
                    # self.get_logger().warning(f"post limit vel control theta_vel {theta_vel:.2f}")

                    x_vel, y_vel, theta_vel = (
                        self.lidar_safety.safety_check_speed_command(
                            x_vel, y_vel, theta_vel
                        )
                    )
                    # self.get_logger().warning(f"post safety check theta_vel {theta_vel:.2f}")

                    wheel_speeds = self.ik_vel(x_vel, y_vel, theta_vel)
                else:
                    wheel_speeds = self.ik_vel(0.0, 0.0, 0.0)
                self.send_wheel_commands(wheel_speeds)
            else:
                # If too much time without an order, the speeds are smoothed back to 0 for safety.
                self.x_vel_goal = 0.0
                self.y_vel_goal = 0.0
                self.theta_vel_goal = 0.0
                self.filter_speed_goals()
                wheel_speeds = self.ik_vel(
                    self.x_vel_goal_filtered,
                    self.y_vel_goal_filtered,
                    self.theta_vel_goal_filtered,
                )
                self.send_wheel_commands(wheel_speeds)

        elif self.mode is ZuuuModes.EMERGENCY_STOP:
            msg = "Emergency stop requested"
            self.get_logger().warning(msg)
            self.emergency_shutdown()
            raise RuntimeError(msg)

        else:
            self.get_logger().warning(
                "unknown mode '{}', setting it to brake".format(self.mode)
            )
            self.mode = ZuuuModes.BRAKE
>>>>>>> 34a76e32

        self.control_tick()

        if verbose:
<<<<<<< HEAD
            self.print_loop_freq(t)
=======
            self.print_all_measurements()

        self.publish_wheel_speeds()
        self.tick_odom()
        # publish the safety status
        # the safety status is published in the `mobile_base_safety_status` topic
        self.publish_mobile_base_state()

        if verbose:
            self.get_logger().info(
                "x_odom {}, y_odom {}, theta_odom {}".format(
                    self.x_odom, self.y_odom, self.theta_odom
                )
            )

        # Time measurement
        dt = time.time() - t
        if dt == 0:
            f = 0
        else:
            f = 1 / dt
        if verbose:
            self.get_logger().info(
                "zuuu tick potential freq: {:.0f}Hz (dt={:.0f}ms)".format(f, 1000 * dt)
            )
>>>>>>> 34a76e32


def main(args=None) -> None:
    """Run ZuuuHAL main loop"""
    try:
        rclpy.init(args=args)

        callback_group = (
            MutuallyExclusiveCallbackGroup()
        )  # ReentrantCallbackGroup() brings bad memories, avoiding it if possible

        zuuu_hal = ZuuuHAL(callback_group)

        mult_executor = MultiThreadedExecutor()
        mult_executor.add_node(zuuu_hal)
        mult_executor.add_node(zuuu_hal.goto_action_server)
        executor_thread = threading.Thread(target=mult_executor.spin, daemon=True)
        executor_thread.start()
        rate = zuuu_hal.create_rate(2.0)

        while rclpy.ok():
            rate.sleep()
    except KeyboardInterrupt:
        # rclpy.logging._root_logger.error(traceback.format_exc())
        rclpy.logging._root_logger.error("KeyboardInterrupt in zuuu_hal")
    finally:
        zuuu_hal.emergency_shutdown("Default zuuu_hal shutdown")
        rclpy.shutdown()
        executor_thread.join()



if __name__ == "__main__":
    main()<|MERGE_RESOLUTION|>--- conflicted
+++ resolved
@@ -22,10 +22,6 @@
 from geometry_msgs.msg import TransformStamped, Twist
 from nav_msgs.msg import Odometry
 from pollen_msgs.msg import MobileBaseState
-<<<<<<< HEAD
-=======
-from pyvesc.VESC import MultiVESC
->>>>>>> 34a76e32
 from rcl_interfaces.msg import SetParametersResult
 from rclpy.callback_groups import (CallbackGroup,
                                    MutuallyExclusiveCallbackGroup,
@@ -37,7 +33,6 @@
 from rclpy.qos import QoSProfile, ReliabilityPolicy
 from reachy_config import ReachyConfig
 from sensor_msgs.msg import Image, LaserScan
-<<<<<<< HEAD
 from std_msgs.msg import Float32
 from tf2_ros import TransformBroadcaster
 
@@ -51,123 +46,6 @@
                                  GetOdometry, GetZuuuMode, GetZuuuSafety,
                                  ResetOdometry, SetSpeed, SetZuuuMode,
                                  SetZuuuSafety)
-=======
-from std_msgs.msg import Float32, Float32MultiArray
-from tf2_ros import TransformBroadcaster
-from zuuu_hal.lidar_safety import LidarSafety
-from zuuu_hal.utils import PID, angle_diff, sign
-from zuuu_interfaces.srv import (
-    DistanceToGoal,
-    GetBatteryVoltage,
-    GetOdometry,
-    GetZuuuMode,
-    GetZuuuSafety,
-    GoToXYTheta,
-    IsGoToFinished,
-    ResetOdometry,
-    SetSpeed,
-    SetZuuuMode,
-    SetZuuuSafety,
-)
-
-
-class ZuuuModes(Enum):
-    """
-    Zuuu drive modes
-    CMD_VEL = The commands read on the topic /cmd_vel are applied after smoothing
-    BRAKE =  Sets the PWMs to 0 effectively braking the base
-    FREE_WHEEL =  Sets the current control to 0, coast mode
-    SPEED =  Mode used by the set_speed service to do speed control over arbitrary duration
-    GOTO =  Mode used by the go_to_xytheta service to do position control in odom frame
-    EMERGENCY_STOP =  Calls the emergency_shutdown method
-    """
-
-    CMD_VEL = 1
-    BRAKE = 2
-    FREE_WHEEL = 3
-    SPEED = 4
-    GOTO = 5
-    EMERGENCY_STOP = 6
-    CMD_GOTO = 7
-
-
-class ZuuuControlModes(Enum):
-    """
-    Zuuu control modes
-    OPEN_LOOP = The HAL will send PWM commands to the controllers.
-    PID = The HAL will send speed commands to the controllers, the control is made by the low level PIDs
-    """
-
-    OPEN_LOOP = 1
-    PID = 2
-
-
-class MobileBase:
-    """Mobile base representation and the interface with low level controllers"""
-
-    def __init__(
-        self,
-        serial_port: str = "/dev/vesc_wheels",
-        left_wheel_id: int = 24,
-        right_wheel_id: int = 72,
-        back_wheel_id: int = 116,
-    ) -> None:
-        params = [
-            {"can_id": left_wheel_id, "has_sensor": True, "start_heartbeat": True},
-            {"can_id": right_wheel_id, "has_sensor": True, "start_heartbeat": True},
-            {"can_id": back_wheel_id, "has_sensor": True, "start_heartbeat": True},
-        ]
-        self._multi_vesc = MultiVESC(serial_port=serial_port, vescs_params=params)
-
-        self.left_wheel, self.right_wheel, self.back_wheel = (
-            self._multi_vesc.controllers
-        )
-        (
-            self.left_wheel_measurements,
-            self.right_wheel_measurements,
-            self.back_wheel_measurements,
-        ) = (None, None, None)
-        self.left_wheel_nones, self.right_wheel_nones, self.back_wheel_nones = 0, 0, 0
-        self.wheel_radius = 0.21 / 2.0
-        self.wheel_to_center = 0.19588  # 0.188
-        self.half_poles = 15.0
-        self.left_wheel_rpm, self.right_wheel_rpm, self.back_wheel_rpm = 0, 0, 0
-        self.left_wheel_avg_rpm, self.right_wheel_avg_rpm, self.back_wheel_avg_rpm = (
-            0,
-            0,
-            0,
-        )
-        (
-            self.left_wheel_rpm_deque,
-            self.right_wheel_rpm_deque,
-            self.back_wheel_rpm_deque,
-        ) = (
-            deque([], 10),
-            deque([], 10),
-            deque([], 10),
-        )
-        # These values might be a tad too safe, however the battery should be almost empty when the cells are
-        # on average at 3.3V so there is little to win to go below this. Still tunable if needed.
-        # The current battery has a BMS that shuts down the battery at 20V +-1V. So that would be 2.86V +-0.14V.
-        self.battery_cell_warn_voltage = 3.5
-        self.battery_cell_min_voltage = 3.3
-        self.battery_nb_cells = 7
-        self.battery_check_period = 60
-
-    def read_all_measurements(self) -> None:
-        """Reads all the measurements for the left, right and back wheels"""
-        self.left_wheel_measurements = self.left_wheel.get_measurements()
-        self.right_wheel_measurements = self.right_wheel.get_measurements()
-        self.back_wheel_measurements = self.back_wheel.get_measurements()
-
-    def deque_to_avg(self, deque: deque) -> float:
-        """Returns the average of the values contained in deque"""
-        sum = 0
-        len = deque.maxlen
-        for i in deque:
-            sum += i
-        return sum / float(len)
->>>>>>> 34a76e32
 
 
 class ZuuuHAL(Node):
@@ -181,7 +59,6 @@
         """
         super().__init__("zuuu_hal")
         self.get_logger().info("Starting zuuu_hal!")
-<<<<<<< HEAD
 
         self.goto_action_server = ZuuuGotoActionServer(self, shared_callback_group)
 
@@ -223,40 +100,18 @@
         # Read version from configuration.
         reachy_config = ReachyConfig(no_print=True)
         self.zuuu_version: str = reachy_config.mobile_base["version_hard"]
-=======
-
-        self.declare_parameter("fake_hardware", False)
-        self.fake_hardware = self.get_parameter("fake_hardware").value
-
-        if self.fake_hardware:
-            self.get_logger().error("Fake hardware mode is not implemented yet")
-            exit()
-
-        reachy_config = ReachyConfig()
-        self.zuuu_version = reachy_config.config["reachy"]["config"]["mobile_base"][
-            "version_hard"
-        ]
->>>>>>> 34a76e32
         self.get_logger().info(f"zuuu version: {self.zuuu_version}")
 
         try:
             float_model = float(self.zuuu_version)
         except Exception:
-<<<<<<< HEAD
             msg = "ZUUU version can't be processed, check that the 'zuuu_version' tag is present " "in the .reachy.yaml file"
-=======
-            msg = (
-                "ZUUU version can't be processed, check that the 'zuuu_version' tag is "
-                "present in the .reachy.yaml file"
-            )
->>>>>>> 34a76e32
             self.get_logger().error(msg)
             self.get_logger().error(traceback.format_exc())
             raise RuntimeError(msg)
 
         if float_model < 1.0:
             self.omnibase = MobileBase(
-<<<<<<< HEAD
                 left_wheel_id=24, right_wheel_id=72, back_wheel_id=None, fake_hardware=self.fake_hardware
             )
         elif float_model < 1.2:
@@ -267,21 +122,6 @@
             self.omnibase = MobileBase(
                 left_wheel_id=None, right_wheel_id=72, back_wheel_id=116, fake_hardware=self.fake_hardware
             )
-=======
-                left_wheel_id=24, right_wheel_id=72, back_wheel_id=None
-            )
-        elif float_model < 1.2:
-            self.omnibase = MobileBase(
-                left_wheel_id=24, right_wheel_id=None, back_wheel_id=116
-            )
-        else:
-            self.omnibase = MobileBase(
-                left_wheel_id=None, right_wheel_id=72, back_wheel_id=116
-            )
-
-        self.get_logger().info("Reading Zuuu's sensors once...")
-        self.read_measurements()
->>>>>>> 34a76e32
 
     def _init_parameters(self) -> None:
         # Declare parameters.
@@ -321,7 +161,6 @@
             )
             self.destroy_node()
 
-<<<<<<< HEAD
         # Parameter initialization.
         self.laser_upper_angle: float = self.get_parameter("laser_upper_angle").get_parameter_value().double_value
         self.laser_lower_angle: float = self.get_parameter("laser_lower_angle").get_parameter_value().double_value
@@ -329,27 +168,6 @@
         self.cmd_vel_timeout: float = self.get_parameter("cmd_vel_timeout").get_parameter_value().double_value
         self.max_full_com_fails: int = self.get_parameter("max_full_com_fails").get_parameter_value().integer_value
         self.main_tick_period: float = self.get_parameter("main_tick_period").get_parameter_value().double_value
-=======
-        # Parameters initialisation
-        self.laser_upper_angle = (
-            self.get_parameter("laser_upper_angle").get_parameter_value().double_value
-        )  # math.pi
-        self.laser_lower_angle = (
-            self.get_parameter("laser_lower_angle").get_parameter_value().double_value
-        )  # -math.pi
-        self.max_duty_cyle = (
-            self.get_parameter("max_duty_cyle").get_parameter_value().double_value
-        )  # 0.3  # max is 1
-        self.cmd_vel_timeout = (
-            self.get_parameter("cmd_vel_timeout").get_parameter_value().double_value
-        )  # 0.2
-        self.max_full_com_fails = (
-            self.get_parameter("max_full_com_fails").get_parameter_value().integer_value
-        )  # 100
-        self.main_tick_period = (
-            self.get_parameter("main_tick_period").get_parameter_value().double_value
-        )  # 0.012
->>>>>>> 34a76e32
 
         control_mode_param = self.get_parameter("control_mode")
         if control_mode_param.value in [m.name for m in ZuuuControlModes]:
@@ -360,7 +178,6 @@
             )
             self.destroy_node()
 
-<<<<<<< HEAD
         self.max_accel_xy: float = self.get_parameter("max_accel_xy").get_parameter_value().double_value
         self.max_accel_theta: float = self.get_parameter("max_accel_theta").get_parameter_value().double_value
         self.max_speed_xy: float = self.get_parameter("max_speed_xy").get_parameter_value().double_value
@@ -413,36 +230,6 @@
         self.stationary_on: bool = False
         self.already_shutdown: bool = False
         self.nb_full_com_fails: int = 0
-=======
-        self.max_accel_xy = (
-            self.get_parameter("max_accel_xy").get_parameter_value().double_value
-        )  # 1.0
-        self.max_accel_theta = (
-            self.get_parameter("max_accel_theta").get_parameter_value().double_value
-        )  # 1.0
-        self.max_speed_xy = (
-            self.get_parameter("max_speed_xy").get_parameter_value().double_value
-        )  # 0.5
-        self.max_speed_theta = (
-            self.get_parameter("max_speed_theta").get_parameter_value().double_value
-        )  # 2.0
-        self.xy_tol = (
-            self.get_parameter("xy_tol").get_parameter_value().double_value
-        )  # 0.2
-        self.theta_tol = (
-            self.get_parameter("theta_tol").get_parameter_value().double_value
-        )  # 0.17
-        self.smoothing_factor = (
-            self.get_parameter("smoothing_factor").get_parameter_value().double_value
-        )  # 100.0
-        self.safety_distance = (
-            self.get_parameter("safety_distance").get_parameter_value().double_value
-        )
-
-        self.critical_distance = (
-            self.get_parameter("critical_distance").get_parameter_value().double_value
-        )
->>>>>>> 34a76e32
 
         self.lidar_safety = LidarSafety(
             self.safety_distance,
@@ -454,7 +241,6 @@
         )
         self.cv_bridge = CvBridge()
 
-<<<<<<< HEAD
     def _init_pid_controllers(self) -> None:
         """
         PID values tuned on Reachy 2 15/10/2024.
@@ -473,18 +259,6 @@
         # TODO test IRL if this is a good idea. Not using it for now
         # self.slow_distance_pid_cmd_goto = PID(p=1.0, i=0.0, d=0.0, max_command=0.4, max_i_contribution=0.2)
         # self.slow_angle_pid_cmd_goto = PID(p=1.0, i=0.0, d=0.0, max_command=1.0, max_i_contribution=0.5)
-=======
-        # Values tunned on a Reachy 2 15/10/2024
-        self.x_pid = PID(p=5.0, i=0.00, d=0.0, max_command=0.4, max_i_contribution=0.0)
-        self.y_pid = PID(p=5.0, i=0.00, d=0.0, max_command=0.4, max_i_contribution=0.0)
-        self.theta_pid = PID(
-            p=5.0, i=0.0, d=0.00, max_command=1.0, max_i_contribution=1.0
-        )
-
-        # "No over-shoot Ziegler Nichols"
-        # self.theta_pid = PID(p=3.2, i=14.2, d=0.475,
-        #                      max_command=4.0, max_i_contribution=1.0)
->>>>>>> 34a76e32
 
         self.distance_pid = PID(p=5.0, i=0.0, d=0.0, max_command=0.4, max_i_contribution=0.2)
         self.angle_pid = PID(p=5.0, i=0.0, d=0.0, max_command=1.0, max_i_contribution=0.5)
@@ -522,20 +296,10 @@
         self.pub_back_wheel_rpm = self.create_publisher(Float32, "back_wheel_rpm", 2)
         self.pub_left_wheel_rpm = self.create_publisher(Float32, "left_wheel_rpm", 2)
         self.pub_right_wheel_rpm = self.create_publisher(Float32, "right_wheel_rpm", 2)
-<<<<<<< HEAD
         self.pub_mobile_base_state = self.create_publisher(MobileBaseState, "mobile_base_state", 2)
-=======
-
-        # distance to goal publisher replacing the old service `DistanceToGoal`
-        self.pub_mobile_base_state = self.create_publisher(
-            MobileBaseState, "mobile_base_state", 2
-        )
-
->>>>>>> 34a76e32
         self.pub_odom = self.create_publisher(Odometry, "odom", 2)
         self.pub_fake_vel = self.create_publisher(Twist, "cmd_vel_gazebo", 10)
 
-<<<<<<< HEAD
     def _init_services(self) -> None:
         # Services.
         self.mode_service = self.create_service(SetZuuuMode, "SetZuuuMode", self.handle_zuuu_mode)
@@ -549,52 +313,6 @@
         )
         self.set_safety_service = self.create_service(SetZuuuSafety, "SetZuuuSafety", self.handle_zuuu_set_safety)
         self.get_safety_service = self.create_service(GetZuuuSafety, "GetZuuuSafety", self.handle_zuuu_get_safety)
-=======
-        self.mode_service = self.create_service(
-            SetZuuuMode, "SetZuuuMode", self.handle_zuuu_mode
-        )
-
-        self.get_mode_service = self.create_service(
-            GetZuuuMode, "GetZuuuMode", self.handle_get_zuuu_mode
-        )
-
-        self.reset_odometry_service = self.create_service(
-            ResetOdometry, "ResetOdometry", self.handle_reset_odometry
-        )
-
-        self.get_odometry_service = self.create_service(
-            GetOdometry, "GetOdometry", self.handle_get_odometry
-        )
-
-        self.set_speed_service = self.create_service(
-            SetSpeed, "SetSpeed", self.handle_set_speed
-        )
-
-        # I chose not to make an action client. Could be changed if needed.
-        self.go_to_service = self.create_service(
-            GoToXYTheta, "GoToXYTheta", self.handle_go_to
-        )
-
-        self.is_go_to_finished = self.create_service(
-            IsGoToFinished, "IsGoToFinished", self.handle_is_go_to_finished
-        )
-
-        self.distance_to_goal = self.create_service(
-            DistanceToGoal, "DistanceToGoal", self.handle_distance_to_goal
-        )
-
-        self.get_battery_voltage_service = self.create_service(
-            GetBatteryVoltage, "GetBatteryVoltage", self.handle_get_battery_voltage
-        )
-
-        self.set_safety_service = self.create_service(
-            SetZuuuSafety, "SetZuuuSafety", self.handle_zuuu_set_safety
-        )
-
-        self.get_safety_service = self.create_service(
-            GetZuuuSafety, "GetZuuuSafety", self.handle_zuuu_get_safety
-        )
->>>>>>> 34a76e32
 
     def _init_transform_broadcaster(self) -> None:
         # Initialize transform broadcaster.
@@ -706,7 +424,6 @@
 
         return SetParametersResult(successful=success)
 
-<<<<<<< HEAD
     def cmd_vel_callback(self, msg: Twist) -> None:
         """Handles the callback on the /cmd_vel topic"""
         self.cmd_vel = msg
@@ -798,34 +515,16 @@
     # -------------------------------------------------------------------------
 
     def handle_zuuu_mode(self, request: SetZuuuMode.Request, response: SetZuuuMode.Response) -> SetZuuuMode.Response:
-=======
-    def handle_zuuu_mode(
-        self, request: SetZuuuMode.Request, response: SetZuuuMode.Response
-    ) -> SetZuuuMode.Response:
->>>>>>> 34a76e32
         """Handle SetZuuuMode service request"""
         self.get_logger().info(f"Requested mode change to :'{request.mode}'")
         response.success = False
 
         if request.mode in [m.name for m in ZuuuModes]:
             if request.mode == ZuuuModes.SPEED.name:
-<<<<<<< HEAD
                 self.get_logger().info(f"'{request.mode}' should not be changed by hand, use the SetSpeed service instead")
             elif request.mode == ZuuuModes.GOTO.name:
                 self.get_logger().info(
                     f"'{request.mode}' should not be changed by hand, use the ZuuuGotoActionServer action server instead"
-=======
-                self.get_logger().info(
-                    "'{}' should not be changed by hand, use the SetSpeed service instead".format(
-                        request.mode
-                    )
-                )
-            elif request.mode == ZuuuModes.GOTO.name:
-                self.get_logger().info(
-                    "'{}' should not be changed by hand, use the GoToXYTheta service instead".format(
-                        request.mode
-                    )
->>>>>>> 34a76e32
                 )
             else:
                 # Changing the mode is a way to prematurely end an on going task requested through a service
@@ -882,36 +581,6 @@
         response.success = True
         return response
 
-<<<<<<< HEAD
-=======
-    def handle_go_to(
-        self, request: GoToXYTheta.Request, response: GoToXYTheta.Response
-    ) -> GoToXYTheta.Response:
-        """Handle GoToXYTheta service request"""
-        # This service automatically changes the zuuu mode
-        self.mode = ZuuuModes.GOTO
-        self.get_logger().info(
-            f"Requested go_to: x={request.x_goal}m, y={request.y_goal}m, theta={request.theta_goal}rad"
-        )
-        self.x_goal = request.x_goal
-        self.y_goal = request.y_goal
-        self.theta_goal = request.theta_goal
-        self.goto_service_on = True
-        self.x_pid.set_goal(self.x_goal)
-        self.y_pid.set_goal(self.y_goal)
-        self.theta_pid.set_goal(self.theta_goal)
-        response.success = True
-        return response
-
-    def handle_is_go_to_finished(
-        self, request: IsGoToFinished.Request, response: IsGoToFinished.Response
-    ) -> IsGoToFinished.Response:
-        """handle IsGoToFinished service request"""
-        # Returns True if the goal position is reached
-        response.success = self.goto_service_on
-        return response
-
->>>>>>> 34a76e32
     def handle_distance_to_goal(
         self, request: DistanceToGoal.Request, response: DistanceToGoal.Response
     ) -> DistanceToGoal.Response:
@@ -992,282 +661,6 @@
 
         self.pub_mobile_base_state.publish(msg)
 
-<<<<<<< HEAD
-=======
-    def check_battery(self, verbose: bool = False) -> None:
-        """Checks that the battery readings are not too old and forces a read if need be.
-        Checks that the battery voltages are safe and warns or stops the HAL accordingly.
-        """
-        t = time.time()
-        if verbose:
-            self.print_all_measurements()
-        if (t - self.measurements_t) > (self.omnibase.battery_check_period + 1):
-            self.get_logger().warning(
-                "Zuuu's measurements are not made often enough. Reading now."
-            )
-            self.read_measurements()
-        warn_voltage = (
-            self.omnibase.battery_nb_cells * self.omnibase.battery_cell_warn_voltage
-        )
-        min_voltage = (
-            self.omnibase.battery_nb_cells * self.omnibase.battery_cell_min_voltage
-        )
-        voltage = self.battery_voltage
-
-        if min_voltage < voltage < warn_voltage:
-            self.get_logger().warning(
-                "Battery voltage LOW ({}V). Consider recharging. Warning threshold: {:.1f}V, "
-                "stop threshold: {:.1f}V".format(voltage, warn_voltage, min_voltage)
-            )
-        elif voltage < min_voltage:
-            msg = "Battery voltage critically LOW ({}V). Emergency shutdown! Warning threshold: {:.1f}V, "
-            "stop threshold: {:.1f}V".format(voltage, warn_voltage, min_voltage)
-            self.get_logger().error(msg)
-            self.emergency_shutdown()
-            raise RuntimeError(msg)
-        else:
-            self.get_logger().warning("Battery voltage OK ({}V)".format(voltage))
-
-    def emergency_shutdown(self) -> None:
-        """Sets a PWM of 0V to the three wheel motors, equivalent to a brake."""
-        self.omnibase.back_wheel.set_duty_cycle(0)
-        self.omnibase.left_wheel.set_duty_cycle(0)
-        self.omnibase.right_wheel.set_duty_cycle(0)
-        self.get_logger().warn("Emergency shutdown!")
-        time.sleep(0.1)
-
-    def cmd_vel_callback(self, msg: Twist) -> None:
-        """Handles the callback on the /cmd_vel topic"""
-        self.cmd_vel = msg
-        self.cmd_vel_t0 = time.time()
-
-    def scan_filter_callback(self, msg: LaserScan) -> None:
-        """Callback method on the /scan topic. Handles the LIDAR filtering and safety calculations."""
-        self.scan_is_read = True
-        self.scan_t0 = time.time()
-        # LIDAR angle filter managemnt
-        # Temporary fix since https://github.com/ros-perception/laser_filters doesn't work on Foxy at the moment
-        filtered_scan = LaserScan()
-        filtered_scan.header = copy.deepcopy(msg.header)
-        filtered_scan.angle_min = msg.angle_min
-        filtered_scan.angle_max = msg.angle_max
-        filtered_scan.angle_increment = msg.angle_increment
-        filtered_scan.time_increment = msg.time_increment
-        filtered_scan.scan_time = msg.scan_time
-        filtered_scan.range_min = msg.range_min
-        filtered_scan.range_max = msg.range_max
-        ranges = []
-        intensities = []
-        for i, r in enumerate(msg.ranges):
-            angle = msg.angle_min + i * msg.angle_increment
-            if angle > self.laser_upper_angle or angle < self.laser_lower_angle:
-                ranges.append(0.0)
-                intensities.append(0.0)
-            else:
-                ranges.append(r)
-                intensities.append(msg.intensities[i])
-
-        filtered_scan.ranges = ranges
-        filtered_scan.intensities = intensities
-        self.scan_pub.publish(filtered_scan)
-
-        # LIDAR safety management
-        self.lidar_safety.clear_measures()
-        if self.safety_on:
-            self.lidar_safety.process_scan(filtered_scan)
-        # Publishing the safety image
-        lidar_img = self.lidar_safety.create_safety_img(filtered_scan)
-        self.lidar_image_pub.publish(self.cv_bridge.cv2_to_imgmsg(lidar_img))
-
-    def wheel_rot_speed_to_pwm_no_friction(self, rot: float) -> float:
-        """Uses a simple linear model to map the expected rotational speed of the wheel to a constant PWM
-        (based on measures made on a full Reachy Mobile)
-        """
-        return rot / 22.7
-
-    def wheel_rot_speed_to_pwm(self, rot: float) -> float:
-        """Uses a simple affine model to map the expected rotational speed of the wheel to a constant PWM
-        (based on measures made on a full Reachy Mobile)
-        """
-        # Creating an arteficial null zone to avoid undesired behaviours for very small rot speeds
-        epsilon = 0.02
-        if rot > epsilon:
-            pwm = 0.0418 * rot + 0.0126
-        elif rot < -epsilon:
-            pwm = 0.0418 * rot - 0.0126
-        else:
-            pwm = 0.0
-
-        return pwm
-
-    def pwm_to_wheel_rot_speed(self, pwm: float) -> float:
-        """Uses a simple affine model to map a pwm to the expected rotational speed of the wheel
-        (based on measures made on a full Reachy Mobile)
-        """
-        # Creating an arteficial null zone to avoid undesired behaviours for very small rot speeds
-        if abs(pwm) < 0.0126:
-            rot = 0.0
-        else:
-            rot = sign(pwm) * (abs(pwm) - 0.0126) / 0.0418
-
-        return rot
-
-    def ik_vel_to_pwm(self, x_vel: float, y_vel: float, rot_vel: float) -> List[float]:
-        """Takes 2 linear speeds and 1 rot speed (robot's egocentric frame)
-        and outputs the PWM to apply to each of the 3 motors in an omni setup
-
-        Args:
-            x (float): x speed (m/s). Positive "in front" of the robot.
-            y (float): y speed (m/s). Positive "to the left" of the robot.
-            rot (float): rotational speed (rad/s). Positive counter-clock wise.
-
-        """
-        rot_vels = self.ik_vel(x_vel, y_vel, rot_vel)
-        return [self.wheel_rot_speed_to_pwm(rot_vel) for rot_vel in rot_vels]
-
-    def ik_vel_old(self, x: float, y: float, rot: float) -> List[float]:
-        """Takes 2 linear speeds and 1 rot speed (robot's egocentric frame)
-        and outputs the PWM to apply to each of the 3 motors in an omni setup
-
-        Args:
-            x (float): x speed (between -1 and 1). Positive "in front" of the robot.
-            y (float): y speed (between -1 and 1). Positive "to the left" of the robot.
-            rot (float): rotational speed (between -1 and 1). Positive counter-clock wise.
-        """
-        cycle_back = -y + rot
-        cycle_right = (
-            (-y * np.cos(120 * np.pi / 180)) + (x * np.sin(120 * np.pi / 180)) + rot
-        )
-        cycle_left = (
-            (-y * np.cos(240 * np.pi / 180)) + (x * np.sin(240 * np.pi / 180)) + rot
-        )
-
-        return [cycle_back, cycle_right, cycle_left]
-
-    # Interesting stuff can be found in Modern Robotics' chapters:
-    # 13.2 Omnidirectional Wheeled Mobile Robots
-    # 13.4 Odometry
-    # /!\ Our robot frame is different. Matching between their names (left) and ours (right):
-    # xb=y, yb=-x, theta=-theta, u1=uB, u2=uL, u3=uR
-    def ik_vel(self, x_vel: float, y_vel: float, rot_vel: float) -> List[float]:
-        """Takes 2 linear speeds and 1 rot speed (robot's egocentric frame) and outputs the rotational speed (rad/s)
-        of each of the 3 motors in an omni setup
-
-        Args:
-            x (float): x speed (m/s). Positive "in front" of the robot.
-            y (float): y speed (m/s). Positive "to the left" of the robot.
-            rot (float): rotational speed (rad/s). Positive counter-clock wise.
-        """
-
-        wheel_rot_speed_back = (1 / self.omnibase.wheel_radius) * (
-            self.omnibase.wheel_to_center * rot_vel - y_vel
-        )
-        wheel_rot_speed_right = (1 / self.omnibase.wheel_radius) * (
-            self.omnibase.wheel_to_center * rot_vel
-            + y_vel / 2.0
-            + math.sin(math.pi / 3) * x_vel
-        )
-        wheel_rot_speed_left = (1 / self.omnibase.wheel_radius) * (
-            self.omnibase.wheel_to_center * rot_vel
-            + math.sin(math.pi / 3) * y_vel / 2
-            - math.sin(math.pi / 3) * x_vel
-        )
-
-        return [wheel_rot_speed_back, wheel_rot_speed_right, wheel_rot_speed_left]
-
-    def dk_vel(self, rot_l: float, rot_r: float, rot_b: float) -> float:
-        """Takes the 3 rotational speeds (in rpm) of the 3 wheels and outputs the x linear speed (m/s),
-        y linear speed (m/s) and rotational speed (rad/s) in the robot egocentric frame
-
-        Args:
-            rot_l (float): rpm speed of the left wheel
-            rot_r (float): rpm speed of the right wheel
-            rot_b (float): rpm speed of the back wheel
-        """
-        # rpm to rad/s then m/s
-        speed_l = (2 * math.pi * rot_l / 60) * self.omnibase.wheel_radius
-        speed_r = (2 * math.pi * rot_r / 60) * self.omnibase.wheel_radius
-        speed_b = (2 * math.pi * rot_b / 60) * self.omnibase.wheel_radius
-
-        x_vel = -speed_l * (1 / (2 * math.sin(math.pi / 3))) + speed_r * (
-            1 / (2 * math.sin(math.pi / 3))
-        )
-        y_vel = -speed_b * 2 / 3.0 + speed_l * 1 / 3.0 + speed_r * 1 / 3.0
-        theta_vel = (speed_l + speed_r + speed_b) / (3 * self.omnibase.wheel_to_center)
-
-        return [x_vel, y_vel, theta_vel]
-
-    def filter_speed_goals(self):
-        """Applies a smoothing filter on x_vel_goal, y_vel_goal and theta_vel_goal"""
-        self.x_vel_goal_filtered = (
-            self.x_vel_goal + self.smoothing_factor * self.x_vel_goal_filtered
-        ) / (1 + self.smoothing_factor)
-        self.y_vel_goal_filtered = (
-            self.y_vel_goal + self.smoothing_factor * self.y_vel_goal_filtered
-        ) / (1 + self.smoothing_factor)
-        self.theta_vel_goal_filtered = (
-            self.theta_vel_goal + self.smoothing_factor * self.theta_vel_goal_filtered
-        ) / (1 + self.smoothing_factor)
-
-        (
-            self.x_vel_goal_filtered,
-            self.y_vel_goal_filtered,
-            self.theta_vel_goal_filtered,
-        ) = self.lidar_safety.safety_check_speed_command(
-            self.x_vel_goal_filtered,
-            self.y_vel_goal_filtered,
-            self.theta_vel_goal_filtered,
-        )
-
-    def format_measurements(self, measurements) -> str:
-        """Text formatting for the low level controller measurements"""
-        if measurements is None:
-            return "None"
-        to_print = ""
-        to_print += "temp_fet:{}\n".format(measurements.temp_fet)
-        to_print += "temp_motor:{}\n".format(measurements.temp_motor)
-        to_print += "avg_motor_current:{}\n".format(measurements.avg_motor_current)
-        to_print += "avg_input_current:{}\n".format(measurements.avg_input_current)
-        to_print += "avg_id:{}\n".format(measurements.avg_id)
-        to_print += "avg_iq:{}\n".format(measurements.avg_iq)
-        to_print += "duty_cycle_now:{}\n".format(measurements.duty_cycle_now)
-        to_print += "rpm:{}\n".format(measurements.rpm)
-        to_print += "v_in:{}\n".format(measurements.v_in)
-        to_print += "amp_hours:{}\n".format(measurements.amp_hours)
-        to_print += "amp_hours_charged:{}\n".format(measurements.amp_hours_charged)
-        to_print += "watt_hours:{}\n".format(measurements.watt_hours)
-        to_print += "watt_hours_charged:{}\n".format(measurements.watt_hours_charged)
-        to_print += "tachometer:{}\n".format(measurements.tachometer)
-        to_print += "tachometer_abs:{}\n".format(measurements.tachometer_abs)
-        to_print += "mc_fault_code:{}\n".format(measurements.mc_fault_code)
-        to_print += "pid_pos_now:{}\n".format(measurements.pid_pos_now)
-        to_print += "app_controller_id:{}\n".format(measurements.app_controller_id)
-        to_print += "time_ms:{}\n".format(measurements.time_ms)
-        return to_print
-
-    def print_all_measurements(self) -> None:
-        """Prints the low level measurements from the 3 wheel controllers"""
-        to_print = "\n*** back_wheel measurements:\n"
-        to_print += self.format_measurements(self.omnibase.back_wheel_measurements)
-        to_print += "\n\n*** left_wheel:\n"
-        to_print += self.format_measurements(self.omnibase.left_wheel_measurements)
-        to_print += "\n\n*** right_wheel:\n"
-        to_print += self.format_measurements(self.omnibase.right_wheel_measurements)
-        to_print += "\n\n Fails ('Nones') left:{}, right:{}, back:{}".format(
-            self.omnibase.left_wheel_nones,
-            self.omnibase.right_wheel_nones,
-            self.omnibase.back_wheel_nones,
-        )
-        to_print += "\n\n AVG RPM left:{:.2f}, right:{:.2f}, back:{:.2f}".format(
-            self.omnibase.left_wheel_avg_rpm / self.omnibase.half_poles,
-            self.omnibase.right_wheel_avg_rpm / self.omnibase.half_poles,
-            self.omnibase.back_wheel_avg_rpm / self.omnibase.half_poles,
-        )
-
-        self.get_logger().info("{}".format(to_print))
-        # 20 tours en 35s, avg_rpm ~=34
-
->>>>>>> 34a76e32
     def publish_wheel_speeds(self) -> None:
         """Publishes the most recent measures of rotational speed for each of the 3 wheels on 3 separate topics."""
         # If the measurements are None, not publishing
@@ -1287,7 +680,6 @@
                 rpm_right.data = float(self.omnibase.right_wheel_measurements.rpm)
             self.pub_right_wheel_rpm.publish(rpm_right)
 
-<<<<<<< HEAD
         if self.omnibase.left_wheel_measurements is not None:
             rpm_left = Float32()
             if self.fake_hardware:
@@ -1305,42 +697,6 @@
         # self.get_logger().info(f"Publishing fake robot speed: x={x_vel:.2f}m/s, y={y_vel:.2f}m/s, theta={theta_vel:.2f}rad/s")
 
         self.pub_fake_vel.publish(twist)
-=======
-    def update_wheel_speeds(self) -> None:
-        """Uses the latest mesure of wheel rotational speed to update the smoothed internal estimation of the wheel
-        rotational speed
-        """
-        # Keeping a local value of the wheel speeds to handle None measurements (we'll use the last valid measure)
-        if self.omnibase.back_wheel_measurements is not None:
-            value = float(self.omnibase.back_wheel_measurements.rpm)
-            self.omnibase.back_wheel_rpm = value
-            self.omnibase.back_wheel_rpm_deque.appendleft(value)
-            self.omnibase.back_wheel_avg_rpm = self.omnibase.deque_to_avg(
-                self.omnibase.back_wheel_rpm_deque
-            )
-        else:
-            self.omnibase.back_wheel_nones += 1
-
-        if self.omnibase.left_wheel_measurements is not None:
-            value = float(self.omnibase.left_wheel_measurements.rpm)
-            self.omnibase.left_wheel_rpm = value
-            self.omnibase.left_wheel_rpm_deque.appendleft(value)
-            self.omnibase.left_wheel_avg_rpm = self.omnibase.deque_to_avg(
-                self.omnibase.left_wheel_rpm_deque
-            )
-        else:
-            self.omnibase.left_wheel_nones += 1
-
-        if self.omnibase.right_wheel_measurements is not None:
-            value = float(self.omnibase.right_wheel_measurements.rpm)
-            self.omnibase.right_wheel_rpm = value
-            self.omnibase.right_wheel_rpm_deque.appendleft(value)
-            self.omnibase.right_wheel_avg_rpm = self.omnibase.deque_to_avg(
-                self.omnibase.right_wheel_rpm_deque
-            )
-        else:
-            self.omnibase.right_wheel_nones += 1
->>>>>>> 34a76e32
 
     def publish_odometry_and_tf(self) -> None:
         """Publishes the current odometry position (Odometry type published on the /odom topic) and also
@@ -1385,63 +741,9 @@
 
         self.br.sendTransform(t)
 
-<<<<<<< HEAD
     # -------------------------------------------------------------------------
     # Utility methods.
     # -------------------------------------------------------------------------
-=======
-    def tick_odom(self) -> None:
-        """Updates the odometry values based on the small displacement measured since the last tick,
-        then published the results with publish_odometry_and_tf()
-        """
-        # TODO VESC speed values are, as is normal, very noisy at low speeds.
-        # We have no control on how the speeds are calculated as is.
-        # -> By reading the encoder ticks directly and making the calculations here we could make this a tad better.
-
-        # Local speeds in egocentric frame.
-        # "rpm" are actually erpm and need to be divided by half the amount of magnetic poles to get the actual rpm.
-        self.x_vel, self.y_vel, self.theta_vel = self.dk_vel(
-            self.omnibase.left_wheel_rpm / self.omnibase.half_poles,
-            self.omnibase.right_wheel_rpm / self.omnibase.half_poles,
-            self.omnibase.back_wheel_rpm / self.omnibase.half_poles,
-        )
-        # self.get_logger().info(
-        #     "IK vel : {:.2f}, {:.2f}, {:.2f}".format(self.x_vel, self.y_vel, self.theta_vel))
-        # Applying the small displacement in the world-fixed odom frame (simple 2D rotation)
-        dt_duration = self.measure_timestamp - self.old_measure_timestamp
-        dt_seconds = dt_duration.nanoseconds / S_TO_NS
-        dx = (
-            self.x_vel * math.cos(self.theta_odom)
-            - self.y_vel * math.sin(self.theta_odom)
-        ) * dt_seconds
-        dy = (
-            self.x_vel * math.sin(self.theta_odom)
-            + self.y_vel * math.cos(self.theta_odom)
-        ) * dt_seconds
-        dtheta = self.theta_vel * dt_seconds
-        self.x_odom += dx
-        self.y_odom += dy
-        self.theta_odom += dtheta
-
-        self.vx = dx / dt_seconds
-        self.vy = dy / dt_seconds
-        self.vtheta = dtheta / dt_seconds
-        if self.reset_odom:
-            # Resetting asynchronously to prevent race conditions.
-            # dx, dy and dteta remain correct even on the reset tick
-            self.reset_odom = False
-            self.reset_odom_now()
-
-            # Resetting the odometry while a GoTo is ON might be dangerous. Stopping it to make sure:
-            if self.goto_service_on:
-                self.goto_service_on = False
-        self.publish_odometry_and_tf()
-
-    def reset_odom_now(self):
-        self.x_odom = 0.0
-        self.y_odom = 0.0
-        self.theta_odom = 0.0
->>>>>>> 34a76e32
 
     def limit_duty_cycles(self, duty_cycles: List[float]) -> List[float]:
         """Limits the duty cycles to stay in +-max_duty_cycle"""
@@ -1599,13 +901,7 @@
     def send_wheel_commands(self, wheel_speeds: List[float]) -> None:
         """Sends either a PWM command or a speed command to the wheel controllers, based on the current control mode"""
         if self.control_mode is ZuuuControlModes.OPEN_LOOP:
-<<<<<<< HEAD
             duty_cycles = [wheel_rot_speed_to_pwm(wheel_speed) for wheel_speed in wheel_speeds]
-=======
-            duty_cycles = [
-                self.wheel_rot_speed_to_pwm(wheel_speed) for wheel_speed in wheel_speeds
-            ]
->>>>>>> 34a76e32
             duty_cycles = self.limit_duty_cycles(duty_cycles)
             self.omnibase.back_wheel.set_duty_cycle(duty_cycles[0])
             self.omnibase.left_wheel.set_duty_cycle(duty_cycles[2])
@@ -1623,33 +919,18 @@
                 int(self.omnibase.half_poles * wheel_speeds[1] * 30 / math.pi)
             )
         else:
-<<<<<<< HEAD
             self.get_logger().warning(f"unknown control mode '{self.control_mode}'")
 
     # -------------------------------------------------------------------------
     # Behaviours.
     # -------------------------------------------------------------------------
-=======
-            self.get_logger().warning(
-                "unknown control mode '{}'".format(self.control_mode)
-            )
->>>>>>> 34a76e32
 
     def emergency_shutdown(self, msg: str) -> None:
         """
         Sets the PWM of the three wheel motors to 0V (i.e., brakes the system) and raises a RuntimeError.
 
-<<<<<<< HEAD
         """
         self.get_logger().warn(f"Emergency shutdown initiated in zuuu_hal: {msg}")
-=======
-        x_command = x_command_odom * math.cos(
-            -self.theta_odom
-        ) - y_command_odom * math.sin(-self.theta_odom)
-        y_command = x_command_odom * math.sin(
-            -self.theta_odom
-        ) + y_command_odom * math.cos(-self.theta_odom)
->>>>>>> 34a76e32
 
         if self.already_shutdown:
             return
@@ -2011,20 +1292,8 @@
                 self.save_odom_checkpoint_xy()
             if not (rotation_on):
                 # Fully static. Reducing the P to remove the oscillations created by the "steps" of the wheels
-<<<<<<< HEAD
                 # TODO removing this mecanism for now, test IRL and see if it's needed
                 pass
-=======
-                self.theta_pid = PID(
-                    p=0.5, i=0.0, d=0.00, max_command=4.0, max_i_contribution=1.0
-                )
-                self.x_pid = PID(
-                    p=1.0, i=0.00, d=0.0, max_command=0.5, max_i_contribution=0.0
-                )
-                self.y_pid = PID(
-                    p=1.0, i=0.00, d=0.0, max_command=0.5, max_i_contribution=0.0
-                )
->>>>>>> 34a76e32
             self.x_goal = self.x_odom_checkpoint
             self.y_goal = self.y_odom_checkpoint
         else:
@@ -2042,7 +1311,6 @@
             # self.get_logger().info(
             #     f"self.x_goal={self.x_goal:.2f}, self.y_goal={self.y_goal:.2f}, self.theta_goal={self.theta_goal:.2f}")
 
-<<<<<<< HEAD
     def stop_modes_tick(self, mode):
         self.calculated_wheel_speeds = [0.0, 0.0, 0.0]
         # To avoid smoothing shenanigans if we go back to a speed mode
@@ -2056,23 +1324,6 @@
                 self.omnibase.right_wheel.set_duty_cycle(0)
             else:
                 self.publish_fake_robot_speed(0, 0, 0)
-=======
-        # # V0 no smart correction, everything is open
-        # self.theta_goal = self.theta_odom+dtheta
-        # self.x_goal = self.x_odom+(dx * math.cos(self.theta_odom) - dy*math.sin(self.theta_odom))
-        # self.y_goal = self.y_odom+(dx * math.sin(self.theta_odom) + dy*math.cos(self.theta_odom))
-        if not (is_stationary) or not (rotation_on):
-            # Increasing the P since it's OK while moving
-            self.theta_pid = PID(
-                p=1.0, i=0.0, d=0.00, max_command=4.0, max_i_contribution=1.0
-            )
-            self.x_pid = PID(
-                p=3.0, i=0.00, d=0.0, max_command=0.5, max_i_contribution=0.0
-            )
-            self.y_pid = PID(
-                p=3.0, i=0.00, d=0.0, max_command=0.5, max_i_contribution=0.0
-            )
->>>>>>> 34a76e32
 
         elif mode is ZuuuModes.FREE_WHEEL:
             if not self.fake_hardware:
@@ -2142,167 +1393,14 @@
             self.first_tick = False
             self.get_logger().info("=> Zuuu HAL up and running! **")
 
-<<<<<<< HEAD
         self.measurements_tick(verbose)
 
         self.odom_tick()
-=======
-        if self.mode is ZuuuModes.CMD_VEL:
-            # If too much time without an order, the speeds are smoothed back to 0 for safety.
-            if (self.cmd_vel is not None) and (
-                (t - self.cmd_vel_t0) < self.cmd_vel_timeout
-            ):
-                self.x_vel_goal = self.cmd_vel.linear.x
-                self.y_vel_goal = self.cmd_vel.linear.y
-                self.theta_vel_goal = self.cmd_vel.angular.z
-            else:
-                self.x_vel_goal = 0.0
-                self.y_vel_goal = 0.0
-                self.theta_vel_goal = 0.0
-            self.filter_speed_goals()
-            # Applying the LIDAR safety
-            wheel_speeds = self.ik_vel(
-                self.x_vel_goal_filtered,
-                self.y_vel_goal_filtered,
-                self.theta_vel_goal_filtered,
-            )
-            self.send_wheel_commands(wheel_speeds)
-        elif self.mode is ZuuuModes.BRAKE:
-            self.omnibase.back_wheel.set_duty_cycle(0)
-            self.omnibase.left_wheel.set_duty_cycle(0)
-            self.omnibase.right_wheel.set_duty_cycle(0)
-        elif self.mode is ZuuuModes.FREE_WHEEL:
-            self.omnibase.back_wheel.set_current(0)
-            self.omnibase.left_wheel.set_current(0)
-            self.omnibase.right_wheel.set_current(0)
-        elif self.mode is ZuuuModes.SPEED:
-            if self.speed_service_deadline < time.time():
-                if self.speed_service_on:
-                    self.get_logger().info(
-                        "End of set speed duration, setting speeds to 0"
-                    )
-                self.speed_service_on = False
-                self.x_vel_goal = 0
-                self.y_vel_goal = 0
-                self.theta_vel_goal = 0
-            self.filter_speed_goals()
-            wheel_speeds = self.ik_vel(
-                self.x_vel_goal_filtered,
-                self.y_vel_goal_filtered,
-                self.theta_vel_goal_filtered,
-            )
-            self.send_wheel_commands(wheel_speeds)
-        elif self.mode is ZuuuModes.GOTO:
-            x_vel, y_vel, theta_vel = 0, 0, 0
-            if self.goto_service_on:
-                distance = math.sqrt(
-                    (self.x_goal - self.x_odom) ** 2 + (self.y_goal - self.y_odom) ** 2
-                )
-                if (
-                    distance < self.xy_tol
-                    and abs(angle_diff(self.theta_goal, self.theta_odom))
-                    < self.theta_tol
-                ):
-                    self.goto_service_on = False
-                else:
-                    x_vel, y_vel, theta_vel = self.position_control()
-
-            x_vel, y_vel, theta_vel = self.lidar_safety.safety_check_speed_command(
-                x_vel, y_vel, theta_vel
-            )
-            wheel_speeds = self.ik_vel(x_vel, y_vel, theta_vel)
-            self.send_wheel_commands(wheel_speeds)
-        elif self.mode is ZuuuModes.CMD_GOTO:
-            if (self.cmd_vel is not None) and (
-                (t - self.cmd_vel_t0) < self.cmd_vel_timeout
-            ):
-                # Normal case, orders where received
-                self.x_vel_goal = self.cmd_vel.linear.x
-                self.y_vel_goal = self.cmd_vel.linear.y
-                self.theta_vel_goal = self.cmd_vel.angular.z
-                self.filter_speed_goals()
-                control_goals_updated = self.fake_vel_goals_to_goto_goals(
-                    self.x_vel_goal, self.y_vel_goal, self.theta_vel_goal
-                )
-
-                if control_goals_updated:
-                    x_vel, y_vel, theta_vel = self.position_control()
-                    # self.get_logger().warning(f"post position control theta_vel {theta_vel:.2f}")
-
-                    x_vel, y_vel, theta_vel = self.limit_vel_commands(
-                        x_vel, y_vel, theta_vel
-                    )
-                    # self.get_logger().warning(f"post limit vel control theta_vel {theta_vel:.2f}")
-
-                    x_vel, y_vel, theta_vel = (
-                        self.lidar_safety.safety_check_speed_command(
-                            x_vel, y_vel, theta_vel
-                        )
-                    )
-                    # self.get_logger().warning(f"post safety check theta_vel {theta_vel:.2f}")
-
-                    wheel_speeds = self.ik_vel(x_vel, y_vel, theta_vel)
-                else:
-                    wheel_speeds = self.ik_vel(0.0, 0.0, 0.0)
-                self.send_wheel_commands(wheel_speeds)
-            else:
-                # If too much time without an order, the speeds are smoothed back to 0 for safety.
-                self.x_vel_goal = 0.0
-                self.y_vel_goal = 0.0
-                self.theta_vel_goal = 0.0
-                self.filter_speed_goals()
-                wheel_speeds = self.ik_vel(
-                    self.x_vel_goal_filtered,
-                    self.y_vel_goal_filtered,
-                    self.theta_vel_goal_filtered,
-                )
-                self.send_wheel_commands(wheel_speeds)
-
-        elif self.mode is ZuuuModes.EMERGENCY_STOP:
-            msg = "Emergency stop requested"
-            self.get_logger().warning(msg)
-            self.emergency_shutdown()
-            raise RuntimeError(msg)
-
-        else:
-            self.get_logger().warning(
-                "unknown mode '{}', setting it to brake".format(self.mode)
-            )
-            self.mode = ZuuuModes.BRAKE
->>>>>>> 34a76e32
 
         self.control_tick()
 
         if verbose:
-<<<<<<< HEAD
             self.print_loop_freq(t)
-=======
-            self.print_all_measurements()
-
-        self.publish_wheel_speeds()
-        self.tick_odom()
-        # publish the safety status
-        # the safety status is published in the `mobile_base_safety_status` topic
-        self.publish_mobile_base_state()
-
-        if verbose:
-            self.get_logger().info(
-                "x_odom {}, y_odom {}, theta_odom {}".format(
-                    self.x_odom, self.y_odom, self.theta_odom
-                )
-            )
-
-        # Time measurement
-        dt = time.time() - t
-        if dt == 0:
-            f = 0
-        else:
-            f = 1 / dt
-        if verbose:
-            self.get_logger().info(
-                "zuuu tick potential freq: {:.0f}Hz (dt={:.0f}ms)".format(f, 1000 * dt)
-            )
->>>>>>> 34a76e32
 
 
 def main(args=None) -> None:
